--- conflicted
+++ resolved
@@ -1340,11 +1340,7 @@
 	v11 := s.prefixed("v1.1")
 	v12 := s.prefixed("v1.2")
 
-<<<<<<< HEAD
 	ctx, cancel := context.WithTimeout(context.Background(), 30*time.Second)
-=======
-	ctx, cancel := context.WithTimeout(context.Background(), 3000*time.Second)
->>>>>>> 496f547d
 	defer cancel()
 
 	rule := s.addAssignmentRule(ctx, tq, v1)
@@ -2067,7 +2063,6 @@
 	s.Equal("v1.1v1.2", out)
 
 	s.validateWorkflowBuildId(ctx, run.GetID(), run.GetRunID(), v12, true, v12, "", []string{v1, v11})
-<<<<<<< HEAD
 }
 
 func (s *VersioningIntegSuite) TestRedirectWithConcurrentActivities() {
@@ -2279,8 +2274,6 @@
 	for _, w := range workers {
 		w.Stop()
 	}
-=======
->>>>>>> 496f547d
 }
 
 func (s *VersioningIntegSuite) TestDispatchActivityCompatible() {
@@ -4575,7 +4568,6 @@
 	return rule
 }
 
-<<<<<<< HEAD
 func (s *VersioningIntegSuite) removeRedirectRule(ctx context.Context, tq, source string) {
 	cT := s.getVersioningRules(ctx, tq).GetConflictToken()
 	res, err := s.engine.UpdateWorkerVersioningRules(ctx, &workflowservice.UpdateWorkerVersioningRulesRequest{
@@ -4592,8 +4584,6 @@
 	s.NotNil(res)
 }
 
-=======
->>>>>>> 496f547d
 // addCompatibleBuildId updates build id info on a task queue with a new compatible build id.
 func (s *VersioningIntegSuite) addCompatibleBuildId(ctx context.Context, tq, newBuildId, existing string, makeSetDefault bool) {
 	res, err := s.engine.UpdateWorkerBuildIdCompatibility(ctx, &workflowservice.UpdateWorkerBuildIdCompatibilityRequest{
@@ -4639,18 +4629,12 @@
 
 // waitForRedirectRulePropagation waits for all partitions of tq to have the given redirect rule in their versioning data
 func (s *VersioningIntegSuite) waitForRedirectRulePropagation(ctx context.Context, taskQueue string, rule *taskqueuepb.CompatibleBuildIdRedirectRule) {
-<<<<<<< HEAD
 	s.waitForPropagation(ctx, taskQueue, 0, func(vd *persistencespb.VersioningData) bool {
-=======
-	s.waitForPropagation(ctx, taskQueue, func(vd *persistencespb.VersioningData) bool {
->>>>>>> 496f547d
 		for _, r := range vd.GetRedirectRules() {
 			if r.GetRule().Equal(rule) {
 				return true
 			}
 		}
-<<<<<<< HEAD
-		fmt.Printf("shahab> Rule not present yet!\n")
 		return false
 	})
 }
@@ -4669,9 +4653,6 @@
 				return true
 			}
 		}
-		fmt.Printf("shahab> Rule not present yet!\n")
-=======
->>>>>>> 496f547d
 		return false
 	})
 }
