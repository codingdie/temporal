// The MIT License
//
// Copyright (c) 2020 Temporal Technologies Inc.  All rights reserved.
//
// Copyright (c) 2020 Uber Technologies, Inc.
//
// Permission is hereby granted, free of charge, to any person obtaining a copy
// of this software and associated documentation files (the "Software"), to deal
// in the Software without restriction, including without limitation the rights
// to use, copy, modify, merge, publish, distribute, sublicense, and/or sell
// copies of the Software, and to permit persons to whom the Software is
// furnished to do so, subject to the following conditions:
//
// The above copyright notice and this permission notice shall be included in
// all copies or substantial portions of the Software.
//
// THE SOFTWARE IS PROVIDED "AS IS", WITHOUT WARRANTY OF ANY KIND, EXPRESS OR
// IMPLIED, INCLUDING BUT NOT LIMITED TO THE WARRANTIES OF MERCHANTABILITY,
// FITNESS FOR A PARTICULAR PURPOSE AND NONINFRINGEMENT. IN NO EVENT SHALL THE
// AUTHORS OR COPYRIGHT HOLDERS BE LIABLE FOR ANY CLAIM, DAMAGES OR OTHER
// LIABILITY, WHETHER IN AN ACTION OF CONTRACT, TORT OR OTHERWISE, ARISING FROM,
// OUT OF OR IN CONNECTION WITH THE SOFTWARE OR THE USE OR OTHER DEALINGS IN
// THE SOFTWARE.

//go:build !race

// need to run xdc tests with race detector off because of ringpop bug causing data race issue

package xdc

import (
	"flag"
	"fmt"
	"testing"
	"time"

	"github.com/google/uuid"
	"github.com/stretchr/testify/suite"
	commandpb "go.temporal.io/api/command/v1"
	enumspb "go.temporal.io/api/enums/v1"
	taskqueuepb "go.temporal.io/api/taskqueue/v1"
	"go.temporal.io/api/workflowservice/v1"
	sdkclient "go.temporal.io/sdk/client"
	replicationspb "go.temporal.io/server/api/replication/v1"
	"go.temporal.io/server/service/worker/migration"
	"go.temporal.io/server/service/worker/scanner/build_ids"
	"google.golang.org/protobuf/types/known/durationpb"

	commonpb "go.temporal.io/api/common/v1"
	"go.temporal.io/server/api/adminservice/v1"
	"go.temporal.io/server/api/enums/v1"
	"go.temporal.io/server/api/matchingservice/v1"
	persistencespb "go.temporal.io/server/api/persistence/v1"
	"go.temporal.io/server/common"
	"go.temporal.io/server/common/clock/hybrid_logical_clock"
	"go.temporal.io/server/common/dynamicconfig"
	"go.temporal.io/server/common/primitives"
	"go.temporal.io/server/common/worker_versioning"
	"go.temporal.io/server/tests"
)

type (
	UserDataReplicationTestSuite struct {
		xdcBaseSuite
	}
)

func TestUserDataReplicationTestSuite(t *testing.T) {
	flag.Parse()
	suite.Run(t, new(UserDataReplicationTestSuite))
}

func (s *UserDataReplicationTestSuite) SetupSuite() {
	s.dynamicConfigOverrides = map[dynamicconfig.Key]interface{}{
		// Make sure we don't hit the rate limiter in tests
<<<<<<< HEAD
		dynamicconfig.FrontendMaxNamespaceNamespaceReplicationInducingAPIsRPSPerInstance:   1000,
		dynamicconfig.FrontendMaxNamespaceNamespaceReplicationInducingAPIsBurstPerInstance: 1000,
		dynamicconfig.FrontendNamespaceReplicationInducingAPIsRPS:                          1000,
		dynamicconfig.FrontendEnableWorkerVersioningDataAPIs:                               true,
		dynamicconfig.FrontendEnableWorkerVersioningWorkflowAPIs:                           true,
		dynamicconfig.FrontendEnableWorkerVersioningRuleAPIs:                               true,
		dynamicconfig.BuildIdScavengerEnabled:                                              true,
=======
		dynamicconfig.FrontendGlobalNamespaceNamespaceReplicationInducingAPIsRPS:                1000,
		dynamicconfig.FrontendMaxNamespaceNamespaceReplicationInducingAPIsBurstRatioPerInstance: 1,
		dynamicconfig.FrontendNamespaceReplicationInducingAPIsRPS:                               1000,
		dynamicconfig.FrontendEnableWorkerVersioningDataAPIs:                                    true,
		dynamicconfig.FrontendEnableWorkerVersioningWorkflowAPIs:                                true,
		dynamicconfig.BuildIdScavengerEnabled:                                                   true,
>>>>>>> 017d8be6
		// Ensure the scavenger can immediately delete build ids that are not in use.
		dynamicconfig.RemovableBuildIdDurationSinceDefault: time.Microsecond,
	}
	s.setupSuite([]string{"task_queue_repl_active", "task_queue_repl_standby"})
}

func (s *UserDataReplicationTestSuite) SetupTest() {
	s.setupTest()
}

func (s *UserDataReplicationTestSuite) TearDownSuite() {
	s.tearDownSuite()
}

func (s *UserDataReplicationTestSuite) TestUserDataIsReplicatedFromActiveToPassive() {
	namespace := s.T().Name() + "-" + common.GenerateRandomString(5)
	taskQueue := "versioned"
	activeFrontendClient := s.cluster1.GetFrontendClient()
	regReq := &workflowservice.RegisterNamespaceRequest{
		Namespace:                        namespace,
		IsGlobalNamespace:                true,
		Clusters:                         s.clusterReplicationConfig(),
		ActiveClusterName:                s.clusterNames[0],
		WorkflowExecutionRetentionPeriod: durationpb.New(7 * time.Hour * 24),
	}
	_, err := activeFrontendClient.RegisterNamespace(tests.NewContext(), regReq)
	s.NoError(err)

	description, err := activeFrontendClient.DescribeNamespace(tests.NewContext(), &workflowservice.DescribeNamespaceRequest{Namespace: namespace})
	s.Require().NoError(err)

	standbyMatchingClient := s.cluster2.GetMatchingClient()

	_, err = activeFrontendClient.UpdateWorkerBuildIdCompatibility(tests.NewContext(), &workflowservice.UpdateWorkerBuildIdCompatibilityRequest{
		Namespace: namespace,
		TaskQueue: taskQueue,
		Operation: &workflowservice.UpdateWorkerBuildIdCompatibilityRequest_AddNewBuildIdInNewDefaultSet{AddNewBuildIdInNewDefaultSet: "0.1"},
	})
	s.Require().NoError(err)

	s.Eventually(func() bool {
		// Call matching directly in case frontend is configured to redirect API calls to the active cluster
		response, err := standbyMatchingClient.GetWorkerBuildIdCompatibility(tests.NewContext(), &matchingservice.GetWorkerBuildIdCompatibilityRequest{
			NamespaceId: description.GetNamespaceInfo().Id,
			Request: &workflowservice.GetWorkerBuildIdCompatibilityRequest{
				Namespace: namespace,
				TaskQueue: taskQueue,
			},
		})
		if err != nil {
			return false
		}
		return len(response.GetResponse().GetMajorVersionSets()) == 1
	}, 15*time.Second, 500*time.Millisecond)
}

func (s *UserDataReplicationTestSuite) TestUserDataIsReplicatedFromPassiveToActive() {
	namespace := s.T().Name() + "-" + common.GenerateRandomString(5)
	taskQueue := "versioned"
	activeFrontendClient := s.cluster1.GetFrontendClient()
	regReq := &workflowservice.RegisterNamespaceRequest{
		Namespace:                        namespace,
		IsGlobalNamespace:                true,
		Clusters:                         s.clusterReplicationConfig(),
		ActiveClusterName:                s.clusterNames[0],
		WorkflowExecutionRetentionPeriod: durationpb.New(7 * time.Hour * 24),
	}
	_, err := activeFrontendClient.RegisterNamespace(tests.NewContext(), regReq)
	s.NoError(err)
	// Wait for namespace cache to pick the change
	time.Sleep(cacheRefreshInterval)

	standbyFrontendClient := s.cluster2.GetFrontendClient()

	s.Eventually(func() bool {
		_, err = standbyFrontendClient.UpdateWorkerBuildIdCompatibility(tests.NewContext(), &workflowservice.UpdateWorkerBuildIdCompatibilityRequest{
			Namespace: namespace,
			TaskQueue: taskQueue,
			Operation: &workflowservice.UpdateWorkerBuildIdCompatibilityRequest_AddNewBuildIdInNewDefaultSet{AddNewBuildIdInNewDefaultSet: "0.1"},
		})
		return err == nil
	}, 15*time.Second, 500*time.Millisecond)

	s.Eventually(func() bool {
		response, err := activeFrontendClient.GetWorkerBuildIdCompatibility(tests.NewContext(), &workflowservice.GetWorkerBuildIdCompatibilityRequest{
			Namespace: namespace,
			TaskQueue: taskQueue,
		})
		if err != nil {
			return false
		}
		return len(response.GetMajorVersionSets()) == 1
	}, 15*time.Second, 500*time.Millisecond)
}

func (s *UserDataReplicationTestSuite) TestUserDataEntriesAreReplicatedOnDemand() {
	if !tests.UsingSQLAdvancedVisibility() {
		s.T().Skip("Test requires advanced visibility")
	}

	ctx := tests.NewContext()
	namespace := s.T().Name() + "-" + common.GenerateRandomString(5)
	activeFrontendClient := s.cluster1.GetFrontendClient()
	numTaskQueues := 20
	regReq := &workflowservice.RegisterNamespaceRequest{
		Namespace:                        namespace,
		IsGlobalNamespace:                true,
		Clusters:                         s.clusterReplicationConfig(),
		ActiveClusterName:                s.clusterNames[0],
		WorkflowExecutionRetentionPeriod: durationpb.New(7 * time.Hour * 24),
	}
	_, err := activeFrontendClient.RegisterNamespace(tests.NewContext(), regReq)
	s.NoError(err)
	// Wait for namespace cache to pick the change
	time.Sleep(cacheRefreshInterval)
	description, err := activeFrontendClient.DescribeNamespace(tests.NewContext(), &workflowservice.DescribeNamespaceRequest{Namespace: namespace})
	s.Require().NoError(err)

	exectedReplicatedTaskQueues := make(map[string]struct{}, numTaskQueues)
	for i := 0; i < numTaskQueues; i++ {
		taskQueue := fmt.Sprintf("q%v", i)
		res, err := activeFrontendClient.UpdateWorkerBuildIdCompatibility(ctx, &workflowservice.UpdateWorkerBuildIdCompatibilityRequest{
			Namespace: namespace,
			TaskQueue: taskQueue,
			Operation: &workflowservice.UpdateWorkerBuildIdCompatibilityRequest_AddNewBuildIdInNewDefaultSet{
				AddNewBuildIdInNewDefaultSet: "v0.1",
			},
		})
		exectedReplicatedTaskQueues[taskQueue] = struct{}{}
		s.NoError(err)
		s.NotNil(res)
	}
	adminClient := s.cluster1.GetAdminClient()

	// start force-replicate wf
	sysClient, err := sdkclient.Dial(sdkclient.Options{
		HostPort:  s.cluster1.GetHost().FrontendGRPCAddress(),
		Namespace: primitives.SystemLocalNamespace,
	})
	s.NoError(err)
	run, err := sysClient.ExecuteWorkflow(ctx, sdkclient.StartWorkflowOptions{
		ID:                 "force-replication-wf",
		TaskQueue:          primitives.DefaultWorkerTaskQueue,
		WorkflowRunTimeout: time.Second * 30,
	}, "force-replication", migration.ForceReplicationParams{
		Namespace:  namespace,
		OverallRps: 10,
	})
	s.NoError(err)
	err = run.Get(ctx, nil)
	s.NoError(err)

	replicationResponse, err := adminClient.GetNamespaceReplicationMessages(ctx, &adminservice.GetNamespaceReplicationMessagesRequest{
		ClusterName:            "follower",
		LastRetrievedMessageId: -1,
		LastProcessedMessageId: -1,
	})
	s.NoError(err)
	var replicationTasks []*replicationspb.ReplicationTask
	for _, task := range replicationResponse.GetMessages().ReplicationTasks {
		if task.GetTaskQueueUserDataAttributes().GetNamespaceId() == description.GetNamespaceInfo().Id {
			replicationTasks = append(replicationTasks, task)
		}
	}
	numReplicationTasks := len(replicationTasks)
	s.Equal(numReplicationTasks, numTaskQueues*2)

	lastTasks := replicationTasks[:numTaskQueues]
	s.Equal(numTaskQueues, len(lastTasks))
	seenTaskQueues := make(map[string]struct{}, numTaskQueues)
	// Check the seeded messages
	for _, task := range lastTasks {
		s.Equal(enums.REPLICATION_TASK_TYPE_TASK_QUEUE_USER_DATA, task.TaskType)
		attrs := task.GetTaskQueueUserDataAttributes()
		seenTaskQueues[attrs.TaskQueueName] = struct{}{}
	}

	s.Equal(exectedReplicatedTaskQueues, seenTaskQueues)
}

func (s *UserDataReplicationTestSuite) TestUserDataTombstonesAreReplicated() {
	ctx := tests.NewContext()
	namespace := s.T().Name() + "-" + common.GenerateRandomString(5)
	activeFrontendClient := s.cluster1.GetFrontendClient()
	taskQueue := "test-task-queue"
	regReq := &workflowservice.RegisterNamespaceRequest{
		Namespace:                        namespace,
		IsGlobalNamespace:                true,
		Clusters:                         s.clusterReplicationConfig(),
		ActiveClusterName:                s.clusterNames[0],
		WorkflowExecutionRetentionPeriod: durationpb.New(7 * time.Hour * 24),
	}
	_, err := activeFrontendClient.RegisterNamespace(tests.NewContext(), regReq)
	s.NoError(err)
	// Wait for namespace cache to pick the change
	time.Sleep(cacheRefreshInterval)
	description, err := activeFrontendClient.DescribeNamespace(tests.NewContext(), &workflowservice.DescribeNamespaceRequest{Namespace: namespace})
	s.Require().NoError(err)

	for i := 0; i < 3; i++ {
		buildId := fmt.Sprintf("v%d", i)
		_, err = activeFrontendClient.UpdateWorkerBuildIdCompatibility(ctx, &workflowservice.UpdateWorkerBuildIdCompatibilityRequest{
			Namespace: namespace,
			TaskQueue: taskQueue,
			Operation: &workflowservice.UpdateWorkerBuildIdCompatibilityRequest_AddNewBuildIdInNewDefaultSet{
				AddNewBuildIdInNewDefaultSet: buildId,
			},
		})
		s.NoError(err)
	}
	activeAdminClient := s.cluster1.GetAdminClient()

	// start build id scavenger workflow
	sysClient, err := sdkclient.Dial(sdkclient.Options{
		HostPort:  s.cluster1.GetHost().FrontendGRPCAddress(),
		Namespace: primitives.SystemLocalNamespace,
	})
	s.NoError(err)
	workflowID := s.T().Name() + "-workflow"
	run, err := sysClient.ExecuteWorkflow(ctx, sdkclient.StartWorkflowOptions{
		ID:                 workflowID,
		TaskQueue:          build_ids.BuildIdScavengerTaskQueueName,
		WorkflowRunTimeout: time.Second * 30,
	}, build_ids.BuildIdScavangerWorkflowName, build_ids.BuildIdScavangerInput{
		IgnoreRetentionTime: true,
	})
	s.NoError(err)
	err = run.Get(ctx, nil)
	s.NoError(err)

	replicationResponse, err := activeAdminClient.GetNamespaceReplicationMessages(ctx, &adminservice.GetNamespaceReplicationMessagesRequest{
		ClusterName:            "follower",
		LastRetrievedMessageId: -1,
		LastProcessedMessageId: -1,
	})
	s.NoError(err)
	numReplicationTasks := len(replicationResponse.GetMessages().ReplicationTasks)
	task := replicationResponse.GetMessages().ReplicationTasks[numReplicationTasks-1]

	s.Equal(enums.REPLICATION_TASK_TYPE_TASK_QUEUE_USER_DATA, task.TaskType)
	attrs := task.GetTaskQueueUserDataAttributes()
	s.Equal(description.GetNamespaceInfo().Id, attrs.NamespaceId)
	s.Equal(taskQueue, attrs.TaskQueueName)
	s.Equal(3, len(attrs.UserData.VersioningData.VersionSets))
	s.Equal("v0", attrs.UserData.VersioningData.VersionSets[0].BuildIds[0].Id)
	s.Equal(persistencespb.STATE_DELETED, attrs.UserData.VersioningData.VersionSets[0].BuildIds[0].State)
	s.Equal("v1", attrs.UserData.VersioningData.VersionSets[1].BuildIds[0].Id)
	s.Equal(persistencespb.STATE_DELETED, attrs.UserData.VersioningData.VersionSets[1].BuildIds[0].State)
	s.Equal("v2", attrs.UserData.VersioningData.VersionSets[2].BuildIds[0].Id)
	s.Equal(persistencespb.STATE_ACTIVE, attrs.UserData.VersioningData.VersionSets[2].BuildIds[0].State)

	// Add another build id to verify that tombstones were deleted after the first scavenger run
	_, err = activeFrontendClient.UpdateWorkerBuildIdCompatibility(ctx, &workflowservice.UpdateWorkerBuildIdCompatibilityRequest{
		Namespace: namespace,
		TaskQueue: taskQueue,
		Operation: &workflowservice.UpdateWorkerBuildIdCompatibilityRequest_AddNewBuildIdInNewDefaultSet{
			AddNewBuildIdInNewDefaultSet: "v3",
		},
	})
	s.NoError(err)

	replicationResponse, err = activeAdminClient.GetNamespaceReplicationMessages(ctx, &adminservice.GetNamespaceReplicationMessagesRequest{
		ClusterName:            "follower",
		LastRetrievedMessageId: -1,
		LastProcessedMessageId: -1,
	})
	s.NoError(err)
	numReplicationTasks = len(replicationResponse.GetMessages().ReplicationTasks)
	task = replicationResponse.GetMessages().ReplicationTasks[numReplicationTasks-1]

	s.Equal(enums.REPLICATION_TASK_TYPE_TASK_QUEUE_USER_DATA, task.TaskType)
	attrs = task.GetTaskQueueUserDataAttributes()
	s.Equal(description.GetNamespaceInfo().Id, attrs.NamespaceId)
	s.Equal(taskQueue, attrs.TaskQueueName)
	s.Equal(2, len(attrs.UserData.VersioningData.VersionSets))
	s.Equal("v2", attrs.UserData.VersioningData.VersionSets[0].BuildIds[0].Id)
	s.Equal(persistencespb.STATE_ACTIVE, attrs.UserData.VersioningData.VersionSets[0].BuildIds[0].State)
	s.Equal("v3", attrs.UserData.VersioningData.VersionSets[1].BuildIds[0].Id)
	s.Equal(persistencespb.STATE_ACTIVE, attrs.UserData.VersioningData.VersionSets[1].BuildIds[0].State)

	// Add a new build id in standby cluster to verify it did not persist the replicated tombstones
	standbyFrontendClient := s.cluster2.GetFrontendClient()

	s.Eventually(func() bool {
		// Wait for propagation
		response, err := standbyFrontendClient.GetWorkerBuildIdCompatibility(tests.NewContext(), &workflowservice.GetWorkerBuildIdCompatibilityRequest{
			Namespace: namespace,
			TaskQueue: taskQueue,
		})
		if err != nil {
			return false
		}
		return len(response.GetMajorVersionSets()) == 2 && response.MajorVersionSets[1].BuildIds[0] == "v3"
	}, 15*time.Second, 500*time.Millisecond)

	_, err = standbyFrontendClient.UpdateWorkerBuildIdCompatibility(tests.NewContext(), &workflowservice.UpdateWorkerBuildIdCompatibilityRequest{
		Namespace: namespace,
		TaskQueue: taskQueue,
		Operation: &workflowservice.UpdateWorkerBuildIdCompatibilityRequest_AddNewBuildIdInNewDefaultSet{
			AddNewBuildIdInNewDefaultSet: "v4",
		},
	})
	s.Require().NoError(err)

	standbyAdminClient := s.cluster2.GetAdminClient()
	replicationResponse, err = standbyAdminClient.GetNamespaceReplicationMessages(ctx, &adminservice.GetNamespaceReplicationMessagesRequest{
		ClusterName:            "follower",
		LastRetrievedMessageId: -1,
		LastProcessedMessageId: -1,
	})
	s.NoError(err)
	numReplicationTasks = len(replicationResponse.GetMessages().ReplicationTasks)
	task = replicationResponse.GetMessages().ReplicationTasks[numReplicationTasks-1]

	s.Equal(enums.REPLICATION_TASK_TYPE_TASK_QUEUE_USER_DATA, task.TaskType)
	attrs = task.GetTaskQueueUserDataAttributes()
	s.Equal(description.GetNamespaceInfo().Id, attrs.NamespaceId)
	s.Equal(taskQueue, attrs.TaskQueueName)
	s.Equal(3, len(attrs.UserData.VersioningData.VersionSets))
	s.Equal("v2", attrs.UserData.VersioningData.VersionSets[0].BuildIds[0].Id)
	s.Equal(persistencespb.STATE_ACTIVE, attrs.UserData.VersioningData.VersionSets[0].BuildIds[0].State)
	s.Equal("v3", attrs.UserData.VersioningData.VersionSets[1].BuildIds[0].Id)
	s.Equal(persistencespb.STATE_ACTIVE, attrs.UserData.VersioningData.VersionSets[1].BuildIds[0].State)
	s.Equal("v4", attrs.UserData.VersioningData.VersionSets[2].BuildIds[0].Id)
	s.Equal(persistencespb.STATE_ACTIVE, attrs.UserData.VersioningData.VersionSets[2].BuildIds[0].State)
}

func (s *UserDataReplicationTestSuite) TestApplyReplicationEventRevivesInUseTombstones() {
	ctx := tests.NewContext()
	namespace := s.T().Name() + "-" + common.GenerateRandomString(5)
	taskQueue := "test-task-queue"
	activeFrontendClient := s.cluster1.GetFrontendClient()

	_, err := activeFrontendClient.RegisterNamespace(tests.NewContext(), &workflowservice.RegisterNamespaceRequest{
		Namespace:                        namespace,
		IsGlobalNamespace:                true,
		Clusters:                         s.clusterReplicationConfig(),
		ActiveClusterName:                s.clusterNames[0],
		WorkflowExecutionRetentionPeriod: durationpb.New(7 * time.Hour * 24),
	})
	s.Require().NoError(err)

	// Create v0 and process a workflow with it - should be revived
	_, err = activeFrontendClient.UpdateWorkerBuildIdCompatibility(ctx, &workflowservice.UpdateWorkerBuildIdCompatibilityRequest{
		Namespace: namespace,
		TaskQueue: taskQueue,
		Operation: &workflowservice.UpdateWorkerBuildIdCompatibilityRequest_AddNewBuildIdInNewDefaultSet{
			AddNewBuildIdInNewDefaultSet: "v0",
		},
	})
	s.Require().NoError(err)

	_, err = activeFrontendClient.StartWorkflowExecution(ctx, &workflowservice.StartWorkflowExecutionRequest{
		Namespace:    namespace,
		WorkflowId:   "test",
		RequestId:    uuid.NewString(),
		WorkflowType: &commonpb.WorkflowType{Name: "workflow"},
		TaskQueue:    &taskqueuepb.TaskQueue{Name: taskQueue, Kind: enumspb.TASK_QUEUE_KIND_NORMAL},
	})
	s.Require().NoError(err)
	task, err := activeFrontendClient.PollWorkflowTaskQueue(ctx, &workflowservice.PollWorkflowTaskQueueRequest{
		Namespace: namespace,
		TaskQueue: &taskqueuepb.TaskQueue{Name: taskQueue, Kind: enumspb.TASK_QUEUE_KIND_NORMAL},
		Identity:  "test",
		WorkerVersionCapabilities: &commonpb.WorkerVersionCapabilities{
			BuildId:       "v0",
			UseVersioning: true,
		},
	})
	s.Require().NoError(err)
	_, err = activeFrontendClient.RespondWorkflowTaskCompleted(ctx, &workflowservice.RespondWorkflowTaskCompletedRequest{
		TaskToken: task.TaskToken,
		Commands: []*commandpb.Command{
			{
				CommandType: enumspb.COMMAND_TYPE_COMPLETE_WORKFLOW_EXECUTION,
				Attributes: &commandpb.Command_CompleteWorkflowExecutionCommandAttributes{
					CompleteWorkflowExecutionCommandAttributes: &commandpb.CompleteWorkflowExecutionCommandAttributes{},
				},
			},
		},
		WorkerVersionStamp: &commonpb.WorkerVersionStamp{
			BuildId:       "v0",
			UseVersioning: true,
		},
	})
	s.Require().NoError(err)

	// Create v0.1 as compatible with v0 - should not be revived
	_, err = activeFrontendClient.UpdateWorkerBuildIdCompatibility(ctx, &workflowservice.UpdateWorkerBuildIdCompatibilityRequest{
		Namespace: namespace,
		TaskQueue: taskQueue,
		Operation: &workflowservice.UpdateWorkerBuildIdCompatibilityRequest_AddNewCompatibleBuildId{
			AddNewCompatibleBuildId: &workflowservice.UpdateWorkerBuildIdCompatibilityRequest_AddNewCompatibleVersion{
				NewBuildId:                "v0.1",
				ExistingCompatibleBuildId: "v0",
			},
		},
	})
	s.Require().NoError(err)

	// Create v0.2 as compatible with v0 - check later that it is revived
	_, err = activeFrontendClient.UpdateWorkerBuildIdCompatibility(ctx, &workflowservice.UpdateWorkerBuildIdCompatibilityRequest{
		Namespace: namespace,
		TaskQueue: taskQueue,
		Operation: &workflowservice.UpdateWorkerBuildIdCompatibilityRequest_AddNewCompatibleBuildId{
			AddNewCompatibleBuildId: &workflowservice.UpdateWorkerBuildIdCompatibilityRequest_AddNewCompatibleVersion{
				NewBuildId:                "v0.2",
				ExistingCompatibleBuildId: "v0",
			},
		},
	})
	s.Require().NoError(err)

	// Create v1 as queue default - it never gets deleted
	_, err = activeFrontendClient.UpdateWorkerBuildIdCompatibility(ctx, &workflowservice.UpdateWorkerBuildIdCompatibilityRequest{
		Namespace: namespace,
		TaskQueue: taskQueue,
		Operation: &workflowservice.UpdateWorkerBuildIdCompatibilityRequest_AddNewBuildIdInNewDefaultSet{
			AddNewBuildIdInNewDefaultSet: "v1",
		},
	})
	s.Require().NoError(err)

	// Wait for visibility propagation
	s.Eventually(func() bool {
		resp, err := activeFrontendClient.CountWorkflowExecutions(ctx, &workflowservice.CountWorkflowExecutionsRequest{
			Namespace: namespace,
			Query:     fmt.Sprintf("TaskQueue = %q AND BuildIds = %q", taskQueue, worker_versioning.VersionedBuildIdSearchAttribute("v0")),
		})
		s.Require().NoError(err)
		return resp.Count == 1
	}, time.Second*15, time.Millisecond*150)

	adminClient := s.cluster1.GetAdminClient()
	replicationResponse, err := adminClient.GetNamespaceReplicationMessages(ctx, &adminservice.GetNamespaceReplicationMessagesRequest{
		ClusterName:            "follower",
		LastRetrievedMessageId: -1,
		LastProcessedMessageId: -1,
	})
	s.Require().NoError(err)
	attrsPreApply := replicationResponse.Messages.ReplicationTasks[len(replicationResponse.Messages.ReplicationTasks)-1].GetTaskQueueUserDataAttributes()
	preApplyClock := common.CloneProto(attrsPreApply.UserData.Clock)

	attrsPreApply.UserData.Clock.WallClock = time.Now().UnixMilli()
	attrsPreApply.UserData.Clock.Version++
	// Delete all v0 buildIds
	attrsPreApply.UserData.VersioningData.VersionSets[0].BuildIds[0].State = persistencespb.STATE_DELETED
	attrsPreApply.UserData.VersioningData.VersionSets[0].BuildIds[0].StateUpdateTimestamp = attrsPreApply.UserData.Clock
	attrsPreApply.UserData.VersioningData.VersionSets[0].BuildIds[1].State = persistencespb.STATE_DELETED
	attrsPreApply.UserData.VersioningData.VersionSets[0].BuildIds[1].StateUpdateTimestamp = attrsPreApply.UserData.Clock
	attrsPreApply.UserData.VersioningData.VersionSets[0].BuildIds[2].State = persistencespb.STATE_DELETED
	attrsPreApply.UserData.VersioningData.VersionSets[0].BuildIds[2].StateUpdateTimestamp = attrsPreApply.UserData.Clock

	matchingClient := s.cluster1.GetMatchingClient()
	_, err = matchingClient.ApplyTaskQueueUserDataReplicationEvent(ctx, &matchingservice.ApplyTaskQueueUserDataReplicationEventRequest{
		NamespaceId: attrsPreApply.NamespaceId,
		TaskQueue:   taskQueue,
		UserData:    attrsPreApply.UserData,
	})
	s.Require().NoError(err)

	// Check that v0 and v2 were revived
	compat, err := activeFrontendClient.GetWorkerBuildIdCompatibility(ctx, &workflowservice.GetWorkerBuildIdCompatibilityRequest{
		Namespace: namespace,
		TaskQueue: taskQueue,
	})
	s.Require().NoError(err)
	s.Require().Equal([]*taskqueuepb.CompatibleVersionSet{
		{BuildIds: []string{"v0", "v0.2"}},
		{BuildIds: []string{"v1"}},
	}, compat.GetMajorVersionSets())

	// Check that v0 and v2 were revived in the replication event
	replicationResponse, err = adminClient.GetNamespaceReplicationMessages(ctx, &adminservice.GetNamespaceReplicationMessagesRequest{
		ClusterName:            "follower",
		LastRetrievedMessageId: -1,
		LastProcessedMessageId: -1,
	})
	s.Require().NoError(err)

	attrsPostApply := replicationResponse.Messages.ReplicationTasks[len(replicationResponse.Messages.ReplicationTasks)-1].GetTaskQueueUserDataAttributes()

	s.Require().True(hybrid_logical_clock.Greater(attrsPostApply.UserData.Clock, preApplyClock))

	s.Require().Equal("v0", attrsPostApply.UserData.VersioningData.VersionSets[0].BuildIds[0].Id)
	s.Require().Equal(persistencespb.STATE_ACTIVE, attrsPostApply.UserData.VersioningData.VersionSets[0].BuildIds[0].State)
	s.Require().True(hybrid_logical_clock.Greater(attrsPostApply.UserData.VersioningData.VersionSets[0].BuildIds[0].StateUpdateTimestamp, preApplyClock))

	s.Require().Equal("v0.2", attrsPostApply.UserData.VersioningData.VersionSets[0].BuildIds[1].Id)
	s.Require().Equal(persistencespb.STATE_ACTIVE, attrsPostApply.UserData.VersioningData.VersionSets[0].BuildIds[1].State)
	s.Require().True(hybrid_logical_clock.Greater(attrsPostApply.UserData.VersioningData.VersionSets[0].BuildIds[1].StateUpdateTimestamp, preApplyClock))

	s.Require().Equal("v1", attrsPostApply.UserData.VersioningData.VersionSets[1].BuildIds[0].Id)
	s.Require().Equal(persistencespb.STATE_ACTIVE, attrsPostApply.UserData.VersioningData.VersionSets[1].BuildIds[0].State)
	s.Require().True(hybrid_logical_clock.Equal(attrsPostApply.UserData.VersioningData.VersionSets[1].BuildIds[0].StateUpdateTimestamp, preApplyClock))
}<|MERGE_RESOLUTION|>--- conflicted
+++ resolved
@@ -73,22 +73,13 @@
 func (s *UserDataReplicationTestSuite) SetupSuite() {
 	s.dynamicConfigOverrides = map[dynamicconfig.Key]interface{}{
 		// Make sure we don't hit the rate limiter in tests
-<<<<<<< HEAD
-		dynamicconfig.FrontendMaxNamespaceNamespaceReplicationInducingAPIsRPSPerInstance:   1000,
-		dynamicconfig.FrontendMaxNamespaceNamespaceReplicationInducingAPIsBurstPerInstance: 1000,
-		dynamicconfig.FrontendNamespaceReplicationInducingAPIsRPS:                          1000,
-		dynamicconfig.FrontendEnableWorkerVersioningDataAPIs:                               true,
-		dynamicconfig.FrontendEnableWorkerVersioningWorkflowAPIs:                           true,
-		dynamicconfig.FrontendEnableWorkerVersioningRuleAPIs:                               true,
-		dynamicconfig.BuildIdScavengerEnabled:                                              true,
-=======
 		dynamicconfig.FrontendGlobalNamespaceNamespaceReplicationInducingAPIsRPS:                1000,
 		dynamicconfig.FrontendMaxNamespaceNamespaceReplicationInducingAPIsBurstRatioPerInstance: 1,
 		dynamicconfig.FrontendNamespaceReplicationInducingAPIsRPS:                               1000,
 		dynamicconfig.FrontendEnableWorkerVersioningDataAPIs:                                    true,
 		dynamicconfig.FrontendEnableWorkerVersioningWorkflowAPIs:                                true,
+		dynamicconfig.FrontendEnableWorkerVersioningRuleAPIs:                               true,
 		dynamicconfig.BuildIdScavengerEnabled:                                                   true,
->>>>>>> 017d8be6
 		// Ensure the scavenger can immediately delete build ids that are not in use.
 		dynamicconfig.RemovableBuildIdDurationSinceDefault: time.Microsecond,
 	}
