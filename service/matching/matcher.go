--- conflicted
+++ resolved
@@ -266,15 +266,9 @@
 			if err == nil {
 				return resp, nil
 			}
-<<<<<<< HEAD
 			if errors.Is(err, errForwarderSlowDown) {
-				// if we are rate limited, try only local match for the
-				// remainder of the context timeout left
-=======
-			if err == errForwarderSlowDown {
 				// if we are rate limited, try only local match for the remainder of the context timeout
 				// left
->>>>>>> 017d8be6
 				fwdrTokenC = nil
 				continue
 			}
