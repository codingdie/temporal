// The MIT License
//
// Copyright (c) 2020 Temporal Technologies Inc.  All rights reserved.
//
// Copyright (c) 2020 Uber Technologies, Inc.
//
// Permission is hereby granted, free of charge, to any person obtaining a copy
// of this software and associated documentation files (the "Software"), to deal
// in the Software without restriction, including without limitation the rights
// to use, copy, modify, merge, publish, distribute, sublicense, and/or sell
// copies of the Software, and to permit persons to whom the Software is
// furnished to do so, subject to the following conditions:
//
// The above copyright notice and this permission notice shall be included in
// all copies or substantial portions of the Software.
//
// THE SOFTWARE IS PROVIDED "AS IS", WITHOUT WARRANTY OF ANY KIND, EXPRESS OR
// IMPLIED, INCLUDING BUT NOT LIMITED TO THE WARRANTIES OF MERCHANTABILITY,
// FITNESS FOR A PARTICULAR PURPOSE AND NONINFRINGEMENT. IN NO EVENT SHALL THE
// AUTHORS OR COPYRIGHT HOLDERS BE LIABLE FOR ANY CLAIM, DAMAGES OR OTHER
// LIABILITY, WHETHER IN AN ACTION OF CONTRACT, TORT OR OTHERWISE, ARISING FROM,
// OUT OF OR IN CONNECTION WITH THE SOFTWARE OR THE USE OR OTHER DEALINGS IN
// THE SOFTWARE.

package history

import (
	"context"
	"fmt"

	"google.golang.org/protobuf/types/known/timestamppb"

	commandpb "go.temporal.io/api/command/v1"
	commonpb "go.temporal.io/api/common/v1"
	enumspb "go.temporal.io/api/enums/v1"
	historypb "go.temporal.io/api/history/v1"
	protocolpb "go.temporal.io/api/protocol/v1"
	querypb "go.temporal.io/api/query/v1"
	"go.temporal.io/api/serviceerror"
	taskqueuepb "go.temporal.io/api/taskqueue/v1"
	"go.temporal.io/api/workflowservice/v1"

	"go.temporal.io/server/common/dynamicconfig"

	enumsspb "go.temporal.io/server/api/enums/v1"
	"go.temporal.io/server/api/historyservice/v1"
	"go.temporal.io/server/api/matchingservice/v1"
	tokenspb "go.temporal.io/server/api/token/v1"
	"go.temporal.io/server/common"
	"go.temporal.io/server/common/clock"
	"go.temporal.io/server/common/collection"
	"go.temporal.io/server/common/definition"
	"go.temporal.io/server/common/failure"
	"go.temporal.io/server/common/log"
	"go.temporal.io/server/common/log/tag"
	"go.temporal.io/server/common/metrics"
	"go.temporal.io/server/common/namespace"
	"go.temporal.io/server/common/payloads"
	"go.temporal.io/server/common/persistence"
	"go.temporal.io/server/common/persistence/visibility/manager"
	"go.temporal.io/server/common/searchattribute"
	serviceerrors "go.temporal.io/server/common/serviceerror"
	"go.temporal.io/server/common/tasktoken"
	"go.temporal.io/server/common/worker_versioning"
	"go.temporal.io/server/internal/effect"
	"go.temporal.io/server/service/history/api"
	"go.temporal.io/server/service/history/configs"
	"go.temporal.io/server/service/history/consts"
	"go.temporal.io/server/service/history/events"
	"go.temporal.io/server/service/history/shard"
	"go.temporal.io/server/service/history/workflow"
	"go.temporal.io/server/service/history/workflow/update"
)

type (
	// workflow task business logic handler
	workflowTaskHandlerCallbacks interface {
		handleWorkflowTaskScheduled(context.Context, *historyservice.ScheduleWorkflowTaskRequest) error
		handleWorkflowTaskStarted(context.Context,
			*historyservice.RecordWorkflowTaskStartedRequest) (*historyservice.RecordWorkflowTaskStartedResponse, error)
		handleWorkflowTaskFailed(context.Context,
			*historyservice.RespondWorkflowTaskFailedRequest) error
		handleWorkflowTaskCompleted(context.Context,
			*historyservice.RespondWorkflowTaskCompletedRequest) (*historyservice.RespondWorkflowTaskCompletedResponse, error)
		verifyFirstWorkflowTaskScheduled(context.Context, *historyservice.VerifyFirstWorkflowTaskScheduledRequest) error
		// TODO also include the handle of workflow task timeout here
	}

	workflowTaskHandlerCallbacksImpl struct {
		currentClusterName             string
		config                         *configs.Config
		shardContext                   shard.Context
		workflowConsistencyChecker     api.WorkflowConsistencyChecker
		timeSource                     clock.TimeSource
		namespaceRegistry              namespace.Registry
		eventNotifier                  events.Notifier
		tokenSerializer                common.TaskTokenSerializer
		metricsHandler                 metrics.Handler
		logger                         log.Logger
		throttledLogger                log.Logger
		commandAttrValidator           *commandAttrValidator
		searchAttributesMapperProvider searchattribute.MapperProvider
		searchAttributesValidator      *searchattribute.Validator
		persistenceVisibilityMgr       manager.VisibilityManager
		commandHandlerRegistry         *workflow.CommandHandlerRegistry
	}
)

func newWorkflowTaskHandlerCallback(historyEngine *historyEngineImpl) *workflowTaskHandlerCallbacksImpl {
	return &workflowTaskHandlerCallbacksImpl{
		currentClusterName:         historyEngine.currentClusterName,
		config:                     historyEngine.config,
		shardContext:               historyEngine.shardContext,
		workflowConsistencyChecker: historyEngine.workflowConsistencyChecker,
		timeSource:                 historyEngine.shardContext.GetTimeSource(),
		namespaceRegistry:          historyEngine.shardContext.GetNamespaceRegistry(),
		eventNotifier:              historyEngine.eventNotifier,
		tokenSerializer:            historyEngine.tokenSerializer,
		metricsHandler:             historyEngine.metricsHandler,
		logger:                     historyEngine.logger,
		throttledLogger:            historyEngine.throttledLogger,
		commandAttrValidator: newCommandAttrValidator(
			historyEngine.shardContext.GetNamespaceRegistry(),
			historyEngine.config,
			historyEngine.searchAttributesValidator,
		),
		searchAttributesMapperProvider: historyEngine.shardContext.GetSearchAttributesMapperProvider(),
		searchAttributesValidator:      historyEngine.searchAttributesValidator,
		persistenceVisibilityMgr:       historyEngine.persistenceVisibilityMgr,
		commandHandlerRegistry:         historyEngine.commandHandlerRegistry,
	}
}

func (handler *workflowTaskHandlerCallbacksImpl) handleWorkflowTaskScheduled(
	ctx context.Context,
	req *historyservice.ScheduleWorkflowTaskRequest,
) error {

	_, err := api.GetActiveNamespace(handler.shardContext, namespace.ID(req.GetNamespaceId()))
	if err != nil {
		return err
	}

	return api.GetAndUpdateWorkflowWithNew(
		ctx,
		req.ChildClock,
		api.BypassMutableStateConsistencyPredicate,
		definition.NewWorkflowKey(
			req.NamespaceId,
			req.WorkflowExecution.WorkflowId,
			req.WorkflowExecution.RunId,
		),
		func(workflowLease api.WorkflowLease) (*api.UpdateWorkflowAction, error) {
			mutableState := workflowLease.GetMutableState()
			if !mutableState.IsWorkflowExecutionRunning() {
				return nil, consts.ErrWorkflowCompleted
			}

			if req.IsFirstWorkflowTask && mutableState.HadOrHasWorkflowTask() {
				return &api.UpdateWorkflowAction{
					Noop: true,
				}, nil
			}

			startEvent, err := mutableState.GetStartEvent(ctx)
			if err != nil {
				return nil, err
			}
			if _, err := mutableState.AddFirstWorkflowTaskScheduled(req.ParentClock, startEvent, false); err != nil {
				return nil, err
			}

			return &api.UpdateWorkflowAction{}, nil
		},
		nil,
		handler.shardContext,
		handler.workflowConsistencyChecker,
	)
}

func (handler *workflowTaskHandlerCallbacksImpl) handleWorkflowTaskStarted(
	ctx context.Context,
	req *historyservice.RecordWorkflowTaskStartedRequest,
) (*historyservice.RecordWorkflowTaskStartedResponse, error) {
	namespaceEntry, err := api.GetActiveNamespace(handler.shardContext, namespace.ID(req.GetNamespaceId()))
	if err != nil {
		return nil, err
	}

	scheduledEventID := req.GetScheduledEventId()
	requestID := req.GetRequestId()

	var workflowKey definition.WorkflowKey
	var resp *historyservice.RecordWorkflowTaskStartedResponse
	var updateRegistry update.Registry

	err = api.GetAndUpdateWorkflowWithNew(
		ctx,
		req.Clock,
		api.BypassMutableStateConsistencyPredicate,
		definition.NewWorkflowKey(
			req.NamespaceId,
			req.WorkflowExecution.WorkflowId,
			req.WorkflowExecution.RunId,
		),
		func(workflowLease api.WorkflowLease) (*api.UpdateWorkflowAction, error) {
			mutableState := workflowLease.GetMutableState()
			updateRegistry = workflowLease.GetContext().UpdateRegistry(ctx, nil)
			if !mutableState.IsWorkflowExecutionRunning() {
				return nil, consts.ErrWorkflowCompleted
			}

			workflowTask := mutableState.GetWorkflowTaskByID(scheduledEventID)
			metricsScope := handler.metricsHandler.WithTags(metrics.OperationTag(metrics.HistoryRecordWorkflowTaskStartedScope))

			// First check to see if cache needs to be refreshed as we could potentially have stale workflow execution in
			// some extreme cassandra failure cases.
			if workflowTask == nil && scheduledEventID >= mutableState.GetNextEventID() {
				metrics.StaleMutableStateCounter.With(metricsScope).Record(1)
				// Reload workflow execution history
				// ErrStaleState will trigger updateWorkflow function to reload the mutable state
				return nil, consts.ErrStaleState
			}

			// Check execution state to make sure task is in the list of outstanding tasks and it is not yet started.  If
			// task is not outstanding than it is most probably a duplicate and complete the task.
			if workflowTask == nil {
				// Looks like WorkflowTask already completed as a result of another call.
				// It is OK to drop the task at this point.
				return nil, serviceerror.NewNotFound("Workflow task not found.")
			}

			workflowKey = mutableState.GetWorkflowKey()
			updateAction := &api.UpdateWorkflowAction{}

			if workflowTask.StartedEventID != common.EmptyEventID {
				// If workflow task is started as part of the current request scope then return a positive response
				if workflowTask.RequestID == requestID {
					resp, err = handler.createRecordWorkflowTaskStartedResponse(ctx, mutableState, updateRegistry, workflowTask, req.PollRequest.GetIdentity(), false)
					if err != nil {
						return nil, err
					}
					updateAction.Noop = true
					return updateAction, nil
				}

				// Looks like WorkflowTask already started as a result of another call.
				// It is OK to drop the task at this point.
				return nil, serviceerrors.NewTaskAlreadyStarted("Workflow")
			}

			// Assuming a workflow is running on a sticky task queue by a workerA.
			// After workerA is dead for more than 10s, matching will return StickyWorkerUnavailable error when history
			// tries to push a new workflow task. When history sees that error, it will fall back to push the task to
			// its original normal task queue without clear its stickiness to avoid an extra persistence write.
			// We will clear the stickiness here when that task is delivered to another worker polling from normal queue.
			// The stickiness info is used by frontend to decide if it should send down partial history or full history.
			// Sending down partial history will cost the worker an extra fetch to server for the full history.
			currentTaskQueue := mutableState.CurrentTaskQueue()
			if currentTaskQueue.Kind == enumspb.TASK_QUEUE_KIND_STICKY &&
				currentTaskQueue.GetName() != req.PollRequest.TaskQueue.GetName() {
				// req.PollRequest.TaskQueue.GetName() may include partition, but we only check when sticky is enabled,
				// and sticky queue never has partition, so it does not matter.
				mutableState.ClearStickyTaskQueue()
			}

			versioningStamp := worker_versioning.StampFromCapabilities(req.PollRequest.WorkerVersionCapabilities)
			_, workflowTask, err = mutableState.AddWorkflowTaskStartedEvent(
				scheduledEventID,
				requestID,
				req.PollRequest.TaskQueue,
				req.PollRequest.Identity,
				versioningStamp,
				req.GetBuildIdRedirectInfo(),
			)
			if err != nil {
				// Unable to add WorkflowTaskStarted event to history
				return nil, err
			}

			if workflowTask.Type == enumsspb.WORKFLOW_TASK_TYPE_SPECULATIVE {
				updateAction.Noop = true
			}

			workflowScheduleToStartLatency := workflowTask.StartedTime.Sub(workflowTask.ScheduledTime)
			namespaceName := namespaceEntry.Name()
			taskQueue := workflowTask.TaskQueue
			metrics.TaskScheduleToStartLatency.With(metrics.GetPerTaskQueueScope(
				metricsScope,
				namespaceName.String(),
				taskQueue.GetName(),
				taskQueue.GetKind(),
			)).Record(workflowScheduleToStartLatency,
				metrics.TaskQueueTypeTag(enumspb.TASK_QUEUE_TYPE_WORKFLOW),
			)

			resp, err = handler.createRecordWorkflowTaskStartedResponse(ctx, mutableState, updateRegistry, workflowTask, req.PollRequest.GetIdentity(), false)
			if err != nil {
				return nil, err
			}

			return updateAction, nil
		},
		nil,
		handler.shardContext,
		handler.workflowConsistencyChecker,
	)

	if err != nil {
		return nil, err
	}

	if dynamicconfig.AccessHistory(handler.config.FrontendAccessHistoryFraction, handler.metricsHandler.WithTags(metrics.OperationTag(metrics.HistoryHandleWorkflowTaskStartedTag))) {
		maxHistoryPageSize := int32(handler.config.HistoryMaxPageSize(namespaceEntry.Name().String()))
		err = handler.setHistoryForRecordWfTaskStartedResp(ctx, workflowKey, maxHistoryPageSize, resp)
	}
	if err != nil {
		return nil, err
	}
	return resp, nil
}

func (handler *workflowTaskHandlerCallbacksImpl) handleWorkflowTaskFailed(
	ctx context.Context,
	req *historyservice.RespondWorkflowTaskFailedRequest,
) (retError error) {

	_, err := api.GetActiveNamespace(handler.shardContext, namespace.ID(req.GetNamespaceId()))
	if err != nil {
		return err
	}

	request := req.FailedRequest
	token, err := handler.tokenSerializer.Deserialize(request.TaskToken)
	if err != nil {
		return consts.ErrDeserializingToken
	}

	return api.GetAndUpdateWorkflowWithNew(
		ctx,
		token.Clock,
		api.BypassMutableStateConsistencyPredicate,
		definition.NewWorkflowKey(
			token.NamespaceId,
			token.WorkflowId,
			token.RunId,
		),
		func(workflowLease api.WorkflowLease) (*api.UpdateWorkflowAction, error) {
			mutableState := workflowLease.GetMutableState()
			if !mutableState.IsWorkflowExecutionRunning() {
				return nil, consts.ErrWorkflowCompleted
			}

			scheduledEventID := token.GetScheduledEventId()
			workflowTask := mutableState.GetWorkflowTaskByID(scheduledEventID)

			if workflowTask == nil ||
				workflowTask.StartedEventID == common.EmptyEventID ||
				(token.StartedEventId != common.EmptyEventID && token.StartedEventId != workflowTask.StartedEventID) ||
				(token.StartedTime != nil && !workflowTask.StartedTime.IsZero() && !token.StartedTime.AsTime().Equal(workflowTask.StartedTime)) ||
				workflowTask.Attempt != token.Attempt ||
				(workflowTask.Version != common.EmptyVersion && token.Version != workflowTask.Version) {
				// we have not alter mutable state yet, so release with it with nil to avoid clear MS.
				workflowLease.GetReleaseFn()(nil)
				return nil, serviceerror.NewNotFound("Workflow task not found.")
			}

			if _, err := mutableState.AddWorkflowTaskFailedEvent(
				workflowTask,
				request.GetCause(),
				request.GetFailure(),
				request.GetIdentity(),
				request.GetWorkerVersion(),
				request.GetBinaryChecksum(),
				"",
				"",
				0); err != nil {
				return nil, err
			}

			// TODO (alex-update): if it was speculative WT that failed, and there is nothing but pending updates,
			//  new WT also should be create as speculative (or not?). Currently, it will be recreated as normal WT.
			return &api.UpdateWorkflowAction{
				Noop:               false,
				CreateWorkflowTask: true,
			}, nil
		},
		nil,
		handler.shardContext,
		handler.workflowConsistencyChecker,
	)
}

func (handler *workflowTaskHandlerCallbacksImpl) handleWorkflowTaskCompleted(
	ctx context.Context,
	req *historyservice.RespondWorkflowTaskCompletedRequest,
) (_ *historyservice.RespondWorkflowTaskCompletedResponse, retError error) {
	namespaceEntry, err := api.GetActiveNamespace(handler.shardContext, namespace.ID(req.GetNamespaceId()))
	if err != nil {
		return nil, err
	}

	request := req.CompleteRequest
	token, err0 := handler.tokenSerializer.Deserialize(request.TaskToken)
	if err0 != nil {
		return nil, consts.ErrDeserializingToken
	}

	workflowLease, err := handler.workflowConsistencyChecker.GetWorkflowLease(
		ctx,
		token.Clock,
		func(mutableState workflow.MutableState) bool {
			workflowTask := mutableState.GetWorkflowTaskByID(token.GetScheduledEventId())
			if workflowTask == nil && token.GetScheduledEventId() >= mutableState.GetNextEventID() {
				metrics.StaleMutableStateCounter.With(handler.metricsHandler).Record(
					1,
					metrics.OperationTag(metrics.HistoryRespondWorkflowTaskCompletedScope))
				return false
			}
			return true
		},
		definition.NewWorkflowKey(
			namespaceEntry.ID().String(),
			token.WorkflowId,
			token.RunId,
		),
		workflow.LockPriorityHigh,
	)
	if err != nil {
		return nil, err
	}
	weContext := workflowLease.GetContext()
	ms := workflowLease.GetMutableState()

	currentWorkflowTask := ms.GetWorkflowTaskByID(token.GetScheduledEventId())
	if !ms.IsWorkflowExecutionRunning() ||
		currentWorkflowTask == nil ||
		currentWorkflowTask.StartedEventID == common.EmptyEventID ||
		(token.StartedEventId != common.EmptyEventID && token.StartedEventId != currentWorkflowTask.StartedEventID) ||
		(token.StartedTime != nil && !currentWorkflowTask.StartedTime.IsZero() && !token.StartedTime.AsTime().Equal(currentWorkflowTask.StartedTime)) ||
		currentWorkflowTask.Attempt != token.Attempt ||
		(token.Version != common.EmptyVersion && token.Version != currentWorkflowTask.Version) {
		// we have not alter mutable state yet, so release with it with nil to avoid clear MS.
		workflowLease.GetReleaseFn()(nil)
		return nil, serviceerror.NewNotFound("Workflow task not found.")
	}

	if assignedBuildId := ms.GetAssignedBuildId(); assignedBuildId != "" {
		// worker versioning is used, make sure the task was completed by the right build ID
		wftStartedBuildId := ms.GetExecutionInfo().GetWorkflowTaskBuildId()
		wftCompletedBuildId := request.GetWorkerVersionStamp().GetBuildId()
		if wftCompletedBuildId != wftStartedBuildId {
			return nil, serviceerror.NewNotFound("this workflow task was not dispatched to this Build ID")
		}
	}

	defer func() { workflowLease.GetReleaseFn()(retError) }()

	var effects effect.Buffer
	defer func() {
		// code in this file and workflowTaskHandler is inconsistent in the way
		// errors are returned - some functions which appear to return error
		// actually return nil in all cases and instead set a member variable
		// that should be observed by other collaborating code (e.g.
		// workflowtaskHandler.workflowTaskFailedCause). That made me paranoid
		// about the way this function exits so while we have this defer here
		// there is _also_ code to call effects.Cancel at key points.
		if retError != nil {
			handler.logger.Info("Cancel effects due to error.",
				tag.Error(retError),
				tag.WorkflowID(token.GetWorkflowId()),
				tag.WorkflowRunID(token.GetRunId()),
				tag.WorkflowNamespaceID(namespaceEntry.ID().String()))
			effects.Cancel(ctx)
		}
	}()

	// It's an error if the workflow has used versioning in the past but this task has no versioning info.
	if ms.GetMostRecentWorkerVersionStamp().GetUseVersioning() && !request.GetWorkerVersionStamp().GetUseVersioning() {
		return nil, serviceerror.NewInvalidArgument("Workflow using versioning must continue to use versioning.")
	}

	nsName := namespaceEntry.Name().String()
	limits := workflow.WorkflowTaskCompletionLimits{
		MaxResetPoints:              handler.config.MaxAutoResetPoints(nsName),
		MaxSearchAttributeValueSize: handler.config.SearchAttributesSizeOfValueLimit(nsName),
	}
	// TODO: this metric is inaccurate, it should only be emitted if a new binary checksum (or build ID) is added in this completion.
	if ms.GetExecutionInfo().AutoResetPoints != nil && limits.MaxResetPoints == len(ms.GetExecutionInfo().AutoResetPoints.Points) {
		metrics.AutoResetPointsLimitExceededCounter.With(handler.metricsHandler).Record(
			1,
			metrics.OperationTag(metrics.HistoryRespondWorkflowTaskCompletedScope))
	}

	var wtHeartbeatTimedOut bool
	var completedEvent *historypb.HistoryEvent

	// SDKs set ForceCreateNewWorkflowTask flag to true when they are doing WT heartbeats.
	// In a mean time, there might be pending commands and messages on the worker side.
	// If those commands/messages are sent on the heartbeat WT it means that WF is making progress.
	// WT heartbeat timeout is applicable only when WF doesn't make any progress and does heartbeats only.
	checkWTHeartbeatTimeout := request.GetForceCreateNewWorkflowTask() && len(request.Commands) == 0 && len(request.Messages) == 0

	if checkWTHeartbeatTimeout {
		// WorkflowTaskHeartbeatTimeout is a total duration for which workflow is allowed to send continuous heartbeats.
		// Default is 30 minutes.
		// Heartbeat duration is computed between now and OriginalScheduledTime, which is set when WT is scheduled and
		// carried over to the consequence WTs if they are heartbeat WTs.
		// After this timeout is expired, WT is timed out (although this specific WT doesn't)
		// and new WT will be scheduled on non-sticky task queue (see ClearStickyTaskQueue call bellow).
		wtHeartbeatTimeoutDuration := handler.config.WorkflowTaskHeartbeatTimeout(nsName)
		if currentWorkflowTask.OriginalScheduledTime.UnixNano() > 0 &&
			handler.timeSource.Now().After(currentWorkflowTask.OriginalScheduledTime.Add(wtHeartbeatTimeoutDuration)) {

			scope := handler.metricsHandler.WithTags(
				metrics.OperationTag(metrics.HistoryRespondWorkflowTaskCompletedScope),
				metrics.NamespaceTag(nsName),
			)
			metrics.WorkflowTaskHeartbeatTimeoutCounter.With(scope).Record(1)
			completedEvent, err = ms.AddWorkflowTaskTimedOutEvent(currentWorkflowTask)
			if err != nil {
				return nil, err
			}
			ms.ClearStickyTaskQueue()
			wtHeartbeatTimedOut = true
		}
	}
	// WT wasn't timed out (due to too many heartbeats), therefore WTCompleted event should be created.
	if !wtHeartbeatTimedOut {
		completedEvent, err = ms.AddWorkflowTaskCompletedEvent(currentWorkflowTask, request, limits)
		if err != nil {
			return nil, err
		}
	}
	// NOTE: completedEvent might be nil if WT was speculative and request has only `update.Rejection` messages.
	// See workflowTaskStateMachine.skipWorkflowTaskCompletedEvent for more details.

	if request.StickyAttributes == nil || request.StickyAttributes.WorkerTaskQueue == nil {
		metrics.CompleteWorkflowTaskWithStickyDisabledCounter.With(handler.metricsHandler).Record(
			1,
			metrics.OperationTag(metrics.HistoryRespondWorkflowTaskCompletedScope))
		ms.ClearStickyTaskQueue()
	} else {
		metrics.CompleteWorkflowTaskWithStickyEnabledCounter.With(handler.metricsHandler).Record(
			1,
			metrics.OperationTag(metrics.HistoryRespondWorkflowTaskCompletedScope))
		ms.SetStickyTaskQueue(request.StickyAttributes.WorkerTaskQueue.GetName(), request.StickyAttributes.GetScheduleToStartTimeout())
	}

	var (
		wtFailedCause               *workflowTaskFailedCause
		activityNotStartedCancelled bool
		newMutableState             workflow.MutableState
		responseMutations           []workflowTaskResponseMutation
	)
	updateRegistry := weContext.UpdateRegistry(ctx, nil)
	// hasBufferedEventsOrMessages indicates if there are any buffered events or admitted updates which should generate a new
	// workflow task.
	hasBufferedEventsOrMessages := ms.HasBufferedEvents() || updateRegistry.HasOutgoingMessages(false)
	if err := namespaceEntry.VerifyBinaryChecksum(request.GetBinaryChecksum()); err != nil {
		wtFailedCause = newWorkflowTaskFailedCause(
			enumspb.WORKFLOW_TASK_FAILED_CAUSE_BAD_BINARY,
			serviceerror.NewInvalidArgument(
				fmt.Sprintf(
					"binary %v is marked as bad deployment",
					request.GetBinaryChecksum())),
			nil)
	} else {
		namespace := namespaceEntry.Name()
		workflowSizeChecker := newWorkflowSizeChecker(
			workflowSizeLimits{
				blobSizeLimitWarn:              handler.config.BlobSizeLimitWarn(namespace.String()),
				blobSizeLimitError:             handler.config.BlobSizeLimitError(namespace.String()),
				memoSizeLimitWarn:              handler.config.MemoSizeLimitWarn(namespace.String()),
				memoSizeLimitError:             handler.config.MemoSizeLimitError(namespace.String()),
				numPendingChildExecutionsLimit: handler.config.NumPendingChildExecutionsLimit(namespace.String()),
				numPendingActivitiesLimit:      handler.config.NumPendingActivitiesLimit(namespace.String()),
				numPendingSignalsLimit:         handler.config.NumPendingSignalsLimit(namespace.String()),
				numPendingCancelsRequestLimit:  handler.config.NumPendingCancelsRequestLimit(namespace.String()),
			},
			ms,
			handler.searchAttributesValidator,
			handler.metricsHandler.WithTags(
				metrics.OperationTag(metrics.HistoryRespondWorkflowTaskCompletedScope),
				metrics.NamespaceTag(namespace.String()),
			),
			handler.throttledLogger,
		)

		workflowTaskHandler := newWorkflowTaskHandler(
			request.GetIdentity(),
			completedEvent.GetEventId(), // If completedEvent is nil, then GetEventId() returns 0 and this value shouldn't be used in workflowTaskHandler.
			ms,
			updateRegistry,
			&effects,
			handler.commandAttrValidator,
			workflowSizeChecker,
			handler.logger,
			handler.namespaceRegistry,
			handler.metricsHandler,
			handler.config,
			handler.shardContext,
			handler.searchAttributesMapperProvider,
			hasBufferedEventsOrMessages,
			handler.commandHandlerRegistry,
		)

		if responseMutations, err = workflowTaskHandler.handleCommands(
			ctx,
			request.Commands,
			collection.NewIndexedTakeList(
				request.Messages,
				func(msg *protocolpb.Message) string { return msg.Id },
			),
		); err != nil {
			return nil, err
		}

		// Worker must respond with Update Accepted or Update Rejected message on every Update Requested
		// message that were delivered on specific WT, when completing this WT.
		// If worker ignored the update request (old SDK or SDK bug), then server rejects this update.
		// Otherwise, this update will be delivered (and new WT created) again and again.
		if err = workflowTaskHandler.rejectUnprocessedUpdates(
			ctx,
			currentWorkflowTask.ScheduledEventID,
			request.GetForceCreateNewWorkflowTask(),
			weContext.GetWorkflowKey(),
			request.GetIdentity(),
		); err != nil {
			return nil, err
		}

		if !ms.IsWorkflowExecutionRunning() {
			// If workflow competed itself with one of the completion command, cancel all incomplete updates in the registry.
			// Because all unprocessed updates were already rejected, incomplete updates in the registry are:
			// - updates that were received while this WT was running,
			// - updates that were accepted but not completed by this WT.
			err = weContext.UpdateRegistry(ctx, nil).CancelIncomplete(ctx, update.CancelReasonWorkflowCompleted, workflow.WithEffects(&effects, ms))
			if err != nil {
				// Just log error here because it is more important to complete workflow than canceling updates.
				handler.logger.Warn("Unable to cancel incomplete updates while completing the workflow.",
					tag.WorkflowNamespaceID(weContext.GetWorkflowKey().NamespaceID),
					tag.WorkflowID(weContext.GetWorkflowKey().WorkflowID),
					tag.WorkflowRunID(weContext.GetWorkflowKey().RunID),
					tag.WorkflowEventID(currentWorkflowTask.ScheduledEventID),
					tag.Error(err))
			}
		}

		// set the vars used by following logic
		// further refactor should also clean up the vars used below
		wtFailedCause = workflowTaskHandler.workflowTaskFailedCause

		// failMessage is not used by workflowTaskHandlerCallbacks
		activityNotStartedCancelled = workflowTaskHandler.activityNotStartedCancelled
		// continueAsNewTimerTasks is not used by workflowTaskHandlerCallbacks

		newMutableState = workflowTaskHandler.newMutableState

		hasBufferedEventsOrMessages = workflowTaskHandler.hasBufferedEventsOrMessages
	}

	wtFailedShouldCreateNewTask := false
	if wtFailedCause != nil {
		effects.Cancel(ctx)
		metrics.FailedWorkflowTasksCounter.With(handler.metricsHandler).Record(
			1,
			metrics.OperationTag(metrics.HistoryRespondWorkflowTaskCompletedScope))
		handler.logger.Info("Failing the workflow task.",
			tag.Value(wtFailedCause.Message()),
			tag.WorkflowID(token.GetWorkflowId()),
			tag.WorkflowRunID(token.GetRunId()),
			tag.WorkflowNamespaceID(namespaceEntry.ID().String()))
		if currentWorkflowTask.Attempt > 1 && wtFailedCause.failedCause != enumspb.WORKFLOW_TASK_FAILED_CAUSE_UNHANDLED_COMMAND {
			// drop this workflow task if it keeps failing. This will cause the workflow task to timeout and get retried after timeout.
			return nil, serviceerror.NewInvalidArgument(wtFailedCause.Message())
		}
		var wtFailedEventID int64
		ms, wtFailedEventID, err = failWorkflowTask(ctx, handler.shardContext, weContext, currentWorkflowTask, wtFailedCause, request)
		if err != nil {
			return nil, err
		}
		wtFailedShouldCreateNewTask = true
		newMutableState = nil

		if wtFailedCause.workflowFailure != nil {
			// Flush buffer event before failing the workflow
			ms.FlushBufferedEvents()

			attributes := &commandpb.FailWorkflowExecutionCommandAttributes{
				Failure: wtFailedCause.workflowFailure,
			}
			if _, err := ms.AddFailWorkflowEvent(wtFailedEventID, enumspb.RETRY_STATE_NON_RETRYABLE_FAILURE, attributes, ""); err != nil {
				return nil, err
			}
			wtFailedShouldCreateNewTask = false
		}
	}

	bufferedEventShouldCreateNewTask := hasBufferedEventsOrMessages && ms.HasAnyBufferedEvent(eventShouldGenerateNewTaskFilter)
	if hasBufferedEventsOrMessages && !bufferedEventShouldCreateNewTask {
		// Make sure tasks that should not create a new event don't get stuck in ms forever
		ms.FlushBufferedEvents()
	}
	newWorkflowTaskType := enumsspb.WORKFLOW_TASK_TYPE_UNSPECIFIED
	if ms.IsWorkflowExecutionRunning() {
		if request.GetForceCreateNewWorkflowTask() || // Heartbeat WT is always of Normal type.
			wtFailedShouldCreateNewTask ||
			bufferedEventShouldCreateNewTask ||
			activityNotStartedCancelled {
			newWorkflowTaskType = enumsspb.WORKFLOW_TASK_TYPE_NORMAL

			// There shouldn't be any sent updates in the registry because
			// all sent but not processed updates were rejected by server.
			// Therefore, it doesn't matter if to includeAlreadySent or not.
		} else if weContext.UpdateRegistry(ctx, nil).HasOutgoingMessages(true) {
			if completedEvent == nil || ms.GetNextEventID() == completedEvent.GetEventId()+1 {
				newWorkflowTaskType = enumsspb.WORKFLOW_TASK_TYPE_SPECULATIVE
			} else {
				newWorkflowTaskType = enumsspb.WORKFLOW_TASK_TYPE_NORMAL
			}
		}
	}

	bypassTaskGeneration := request.GetReturnNewWorkflowTask() && wtFailedCause == nil
	// TODO (alex-update): Need to support case when ReturnNewWorkflowTask=false and WT.Type=Speculative.
	// In this case WT needs to be added directly to matching.
	// Current implementation will create normal WT.
	if newWorkflowTaskType == enumsspb.WORKFLOW_TASK_TYPE_SPECULATIVE && !bypassTaskGeneration {
		// If task generation can't be bypassed workflow task must be of Normal type because Speculative workflow task always skip task generation.
		newWorkflowTaskType = enumsspb.WORKFLOW_TASK_TYPE_NORMAL
	}

	var newWorkflowTask *workflow.WorkflowTaskInfo
	// Speculative workflow task will be created after mutable state is persisted.
	if newWorkflowTaskType == enumsspb.WORKFLOW_TASK_TYPE_NORMAL {
		versioningStamp := request.WorkerVersionStamp
		if versioningStamp.GetUseVersioning() {
			if ms.GetAssignedBuildId() == "" {
				// old versioning is used. making sure the versioning stamp does not go through otherwise the
				// workflow will start using new versioning which may surprise users.
				// TODO: remove this block when deleting old wv [cleanup-old-wv]
				versioningStamp = nil
			} else {
				// new versioning is used. do not return new wft to worker if stamp build id does not match wf build id
				// let the task go through matching and get dispatched to the right worker
				if versioningStamp.GetBuildId() != ms.GetAssignedBuildId() {
					bypassTaskGeneration = false
				}
			}
		}

		var newWTErr error
		// If we checked WT heartbeat timeout before and WT wasn't timed out,
		// then OriginalScheduledTime needs to be carried over to the new WT.
		if checkWTHeartbeatTimeout && !wtHeartbeatTimedOut {
			newWorkflowTask, newWTErr = ms.AddWorkflowTaskScheduledEventAsHeartbeat(
				bypassTaskGeneration,
				timestamppb.New(currentWorkflowTask.OriginalScheduledTime),
				enumsspb.WORKFLOW_TASK_TYPE_NORMAL, // Heartbeat workflow task is always of Normal type.
			)
		} else {
			newWorkflowTask, newWTErr = ms.AddWorkflowTaskScheduledEvent(bypassTaskGeneration, newWorkflowTaskType)
		}
		if newWTErr != nil {
			return nil, newWTErr
		}

		// skip transfer task for workflow task if request asking to return new workflow task
		if bypassTaskGeneration {
			versioningStamp := request.WorkerVersionStamp
			if versioningStamp.GetUseVersioning() && ms.GetAssignedBuildId() == "" {
				// old versioning is used. making sure the versioning stamp does not go through otherwise the
				// workflow will start using new versioning which may surprise users.
				// TODO: remove this block when deleting old wv [cleanup-old-wv]
				versioningStamp = nil
			}
			// start the new workflow task if request asked to do so
			// TODO: replace the poll request
			_, newWorkflowTask, err = ms.AddWorkflowTaskStartedEvent(
				newWorkflowTask.ScheduledEventID,
				"request-from-RespondWorkflowTaskCompleted",
				newWorkflowTask.TaskQueue,
				request.Identity,
				versioningStamp,
<<<<<<< HEAD
				nil,
=======
>>>>>>> 496f547d
			)
			if err != nil {
				return nil, err
			}
		}
	}

	var updateErr error
	if newMutableState != nil {
		newWorkflowExecutionInfo := newMutableState.GetExecutionInfo()
		newWorkflowExecutionState := newMutableState.GetExecutionState()
		updateErr = weContext.UpdateWorkflowExecutionWithNewAsActive(
			ctx,
			handler.shardContext,
			workflow.NewContext(
				handler.shardContext.GetConfig(),
				definition.NewWorkflowKey(
					newWorkflowExecutionInfo.NamespaceId,
					newWorkflowExecutionInfo.WorkflowId,
					newWorkflowExecutionState.RunId,
				),
				handler.logger,
				handler.shardContext.GetThrottledLogger(),
				handler.shardContext.GetMetricsHandler(),
			),
			newMutableState,
		)
	} else {
		// If completedEvent is not nil (which means that this WT wasn't speculative)
		// OR new WT is normal, then mutable state needs to be persisted.
		// Otherwise, (both current and new WT are speculative) mutable state is updated in memory only but not persisted.
		if completedEvent != nil || newWorkflowTaskType == enumsspb.WORKFLOW_TASK_TYPE_NORMAL {
			updateErr = weContext.UpdateWorkflowExecutionAsActive(ctx, handler.shardContext)
		}
	}

	if updateErr != nil {
		effects.Cancel(ctx)
		if persistence.IsConflictErr(updateErr) {
			metrics.ConcurrencyUpdateFailureCounter.With(handler.metricsHandler).Record(
				1,
				metrics.OperationTag(metrics.HistoryRespondWorkflowTaskCompletedScope))
		}

		// if updateErr resulted in TransactionSizeLimitError then fail workflow
		switch updateErr.(type) {
		case *persistence.TransactionSizeLimitError:
			// must reload mutable state because the first call to updateWorkflowExecutionWithContext or continueAsNewWorkflowExecution
			// clears mutable state if error is returned
			ms, err = weContext.LoadMutableState(ctx, handler.shardContext)
			if err != nil {
				return nil, err
			}

			if err := workflow.TerminateWorkflow(
				ms,
				common.FailureReasonTransactionSizeExceedsLimit,
				payloads.EncodeString(updateErr.Error()),
				consts.IdentityHistoryService,
				false,
			); err != nil {
				return nil, err
			}
			if err := weContext.UpdateWorkflowExecutionAsActive(
				ctx,
				handler.shardContext,
			); err != nil {
				return nil, err
			}
		}

		return nil, updateErr
	}

	// If mutable state was persisted successfully (or persistence was skipped),
	// then effects needs to be applied immediately to keep registry and mutable state in sync.
	effects.Apply(ctx)

	// Create speculative workflow task after mutable state is persisted.
	if newWorkflowTaskType == enumsspb.WORKFLOW_TASK_TYPE_SPECULATIVE {
		newWorkflowTask, err = ms.AddWorkflowTaskScheduledEvent(bypassTaskGeneration, newWorkflowTaskType)
		if err != nil {
			return nil, err
		}
		versioningStamp := request.WorkerVersionStamp
		if versioningStamp.GetUseVersioning() && ms.GetAssignedBuildId() == "" {
			// old versioning is used. making sure the versioning stamp does not go through otherwise the
			// workflow will start using new versioning which may surprise users.
			// TODO: remove this block when deleting old wv [cleanup-old-wv]
			versioningStamp = nil
		}
		_, newWorkflowTask, err = ms.AddWorkflowTaskStartedEvent(
			newWorkflowTask.ScheduledEventID,
			"request-from-RespondWorkflowTaskCompleted",
			newWorkflowTask.TaskQueue,
			request.Identity,
			versioningStamp,
<<<<<<< HEAD
			nil,
=======
>>>>>>> 496f547d
		)
		if err != nil {
			return nil, err
		}
	}

	handler.handleBufferedQueries(ms, req.GetCompleteRequest().GetQueryResults(), newWorkflowTask != nil, namespaceEntry)

	if wtHeartbeatTimedOut {
		// at this point, update is successful, but we still return an error to client so that the worker will give up this workflow
		// release workflow lock with nil error to prevent mutable state from being cleared and reloaded
		workflowLease.GetReleaseFn()(nil)
		return nil, serviceerror.NewNotFound("workflow task heartbeat timeout")
	}

	if wtFailedCause != nil {
		// release workflow lock with nil error to prevent mutable state from being cleared and reloaded
		workflowLease.GetReleaseFn()(nil)
		return nil, serviceerror.NewInvalidArgument(wtFailedCause.Message())
	}

	resp := &historyservice.RespondWorkflowTaskCompletedResponse{}
	if newWorkflowTask != nil && bypassTaskGeneration {
		resp.StartedResponse, err = handler.createRecordWorkflowTaskStartedResponse(ctx, ms, weContext.UpdateRegistry(ctx, nil), newWorkflowTask, request.GetIdentity(), request.GetForceCreateNewWorkflowTask())
		if err != nil {
			return nil, err
		}
		// sticky is always enabled when worker request for new workflow task from RespondWorkflowTaskCompleted
		resp.StartedResponse.StickyExecutionEnabled = true

		resp.NewWorkflowTask, err = handler.withNewWorkflowTask(ctx, namespaceEntry.Name(), req, resp.StartedResponse)
		if err != nil {
			return nil, err
		}
	}

	// If completedEvent is nil then it means that WT was speculative and
	// WT events (scheduled/started/completed) were not written to the history and were dropped.
	// SDK needs to know where to roll back its history event pointer, i.e. after what event all other events needs to be dropped.
	// SDK uses WorkflowTaskStartedEventID to do that.
	if completedEvent == nil {
		resp.ResetHistoryEventId = ms.GetExecutionInfo().LastWorkflowTaskStartedEventId
	}

	for _, mutation := range responseMutations {
		if err := mutation(resp); err != nil {
			return nil, err
		}
	}

	return resp, nil
}

func (handler *workflowTaskHandlerCallbacksImpl) verifyFirstWorkflowTaskScheduled(
	ctx context.Context,
	req *historyservice.VerifyFirstWorkflowTaskScheduledRequest,
) (retError error) {
	namespaceID := namespace.ID(req.GetNamespaceId())
	if err := api.ValidateNamespaceUUID(namespaceID); err != nil {
		return err
	}

	workflowLease, err := handler.workflowConsistencyChecker.GetWorkflowLease(
		ctx,
		req.Clock,
		api.BypassMutableStateConsistencyPredicate,
		definition.NewWorkflowKey(
			req.NamespaceId,
			req.WorkflowExecution.WorkflowId,
			req.WorkflowExecution.RunId,
		),
		workflow.LockPriorityLow,
	)
	if err != nil {
		return err
	}
	defer func() { workflowLease.GetReleaseFn()(retError) }()

	mutableState := workflowLease.GetMutableState()
	if !mutableState.IsWorkflowExecutionRunning() &&
		mutableState.GetExecutionState().State != enumsspb.WORKFLOW_EXECUTION_STATE_ZOMBIE {
		return nil
	}

	if !mutableState.HadOrHasWorkflowTask() {
		return consts.ErrWorkflowNotReady
	}

	return nil
}

func (handler *workflowTaskHandlerCallbacksImpl) createRecordWorkflowTaskStartedResponse(
	ctx context.Context,
	ms workflow.MutableState,
	updateRegistry update.Registry,
	workflowTask *workflow.WorkflowTaskInfo,
	identity string,
	wtHeartbeat bool,
) (*historyservice.RecordWorkflowTaskStartedResponse, error) {

	response := &historyservice.RecordWorkflowTaskStartedResponse{}
	response.WorkflowType = ms.GetWorkflowType()
	executionInfo := ms.GetExecutionInfo()
	if executionInfo.LastWorkflowTaskStartedEventId != common.EmptyEventID {
		response.PreviousStartedEventId = executionInfo.LastWorkflowTaskStartedEventId
	}

	// Starting workflowTask could result in different scheduledEventID if workflowTask was transient and new events came in
	// before it was started.
	response.ScheduledEventId = workflowTask.ScheduledEventID
	response.StartedEventId = workflowTask.StartedEventID
	response.StickyExecutionEnabled = ms.IsStickyTaskQueueSet()
	response.NextEventId = ms.GetNextEventID()
	response.Attempt = workflowTask.Attempt
	response.WorkflowExecutionTaskQueue = &taskqueuepb.TaskQueue{
		Name: executionInfo.TaskQueue,
		Kind: enumspb.TASK_QUEUE_KIND_NORMAL,
	}
	response.ScheduledTime = timestamppb.New(workflowTask.ScheduledTime)
	response.StartedTime = timestamppb.New(workflowTask.StartedTime)
	response.Version = workflowTask.Version

	// TODO (alex-update): Transient needs to be renamed to "TransientOrSpeculative"
	response.TransientWorkflowTask = ms.GetTransientWorkflowTaskInfo(workflowTask, identity)

	currentBranchToken, err := ms.GetCurrentBranchToken()
	if err != nil {
		return nil, err
	}
	response.BranchToken = currentBranchToken

	qr := ms.GetQueryRegistry()
	bufferedQueryIDs := qr.GetBufferedIDs()
	if len(bufferedQueryIDs) > 0 {
		response.Queries = make(map[string]*querypb.WorkflowQuery, len(bufferedQueryIDs))
		for _, bufferedQueryID := range bufferedQueryIDs {
			input, err := qr.GetQueryInput(bufferedQueryID)
			if err != nil {
				continue
			}
			response.Queries[bufferedQueryID] = input
		}
	}

	// If there are updates in the registry which were already sent to worker but still
	// are not processed and not rejected by server, it means that WT that was used to
	// deliver those updates failed, got timed out, or got lost.
	// Resend these updates if this is not a heartbeat WT (includeAlreadySent = !wtHeartbeat).
	// Heartbeat WT delivers only new updates that come while this WT was running (similar to queries and buffered events).
	response.Messages = updateRegistry.Send(ctx, !wtHeartbeat, workflowTask.StartedEventID, workflow.WithEffects(effect.Immediate(ctx), ms))

	if workflowTask.Type == enumsspb.WORKFLOW_TASK_TYPE_SPECULATIVE && len(response.GetMessages()) == 0 {
		return nil, serviceerror.NewNotFound("No messages for speculative workflow task.")
	}

	return response, nil
}

func (handler *workflowTaskHandlerCallbacksImpl) setHistoryForRecordWfTaskStartedResp(
	ctx context.Context,
	workflowKey definition.WorkflowKey,
	maximumPageSize int32,
	response *historyservice.RecordWorkflowTaskStartedResponse,
) (retError error) {

	firstEventID := common.FirstEventID
	nextEventID := response.GetNextEventId()
	if response.GetStickyExecutionEnabled() {
		// sticky tasks only need partial history
		firstEventID = response.GetPreviousStartedEventId() + 1
	}

	// TODO below is a temporal solution to guard against invalid event batch
	//  when data inconsistency occurs
	//  long term solution should check event batch pointing backwards within history store
	defer func() {
		if _, ok := retError.(*serviceerror.DataLoss); ok {
			api.TrimHistoryNode(
				ctx,
				handler.shardContext,
				handler.workflowConsistencyChecker,
				handler.eventNotifier,
				workflowKey.GetNamespaceID(),
				workflowKey.GetWorkflowID(),
				workflowKey.GetRunID(),
			)
		}
	}()

	history, persistenceToken, err := api.GetHistory(
		ctx,
		handler.shardContext,
		namespace.ID(workflowKey.GetNamespaceID()),
		&commonpb.WorkflowExecution{WorkflowId: workflowKey.GetWorkflowID(), RunId: workflowKey.GetRunID()},
		firstEventID,
		nextEventID,
		maximumPageSize,
		nil,
		response.GetTransientWorkflowTask(),
		response.GetBranchToken(),
		handler.persistenceVisibilityMgr,
	)
	if err != nil {
		return err
	}

	var continuation []byte
	if len(persistenceToken) != 0 {
		continuation, err = api.SerializeHistoryToken(&tokenspb.HistoryContinuation{
			RunId:                 workflowKey.GetRunID(),
			FirstEventId:          firstEventID,
			NextEventId:           nextEventID,
			PersistenceToken:      persistenceToken,
			TransientWorkflowTask: response.GetTransientWorkflowTask(),
			BranchToken:           response.GetBranchToken(),
		})
		if err != nil {
			return err
		}
	}

	response.History = history
	response.NextPageToken = continuation
	return nil
}

func (handler *workflowTaskHandlerCallbacksImpl) createPollWorkflowTaskQueueResponse(
	ctx context.Context,
	namespaceID namespace.ID,
	matchingResp *matchingservice.PollWorkflowTaskQueueResponse,
	branchToken []byte,
	maximumPageSize int32,
) (_ *workflowservice.PollWorkflowTaskQueueResponse, retError error) {

	if matchingResp.WorkflowExecution == nil {
		// this will happen if there is no workflow task to be send to worker / caller
		return &workflowservice.PollWorkflowTaskQueueResponse{}, nil
	}

	var history *historypb.History
	var continuation []byte
	var err error

	if matchingResp.GetStickyExecutionEnabled() && matchingResp.Query != nil {
		// meaning sticky query, we should not return any events to worker
		// since query task only check the current status
		history = &historypb.History{
			Events: []*historypb.HistoryEvent{},
		}
	} else {
		// here we have 3 cases:
		// 1. sticky && non query task
		// 2. non sticky &&  non query task
		// 3. non sticky && query task
		// for 1, partial history have to be send back
		// for 2 and 3, full history have to be send back

		var persistenceToken []byte

		firstEventID := common.FirstEventID
		nextEventID := matchingResp.GetNextEventId()
		if matchingResp.GetStickyExecutionEnabled() {
			firstEventID = matchingResp.GetPreviousStartedEventId() + 1
		}

		// TODO below is a temporal solution to guard against invalid event batch
		//  when data inconsistency occurs
		//  long term solution should check event batch pointing backwards within history store
		defer func() {
			if _, ok := retError.(*serviceerror.DataLoss); ok {
				api.TrimHistoryNode(
					ctx,
					handler.shardContext,
					handler.workflowConsistencyChecker,
					handler.eventNotifier,
					namespaceID.String(),
					matchingResp.WorkflowExecution.GetWorkflowId(),
					matchingResp.WorkflowExecution.GetRunId(),
				)
			}
		}()
		history, persistenceToken, err = api.GetHistory(
			ctx,
			handler.shardContext,
			namespaceID,
			matchingResp.GetWorkflowExecution(),
			firstEventID,
			nextEventID,
			maximumPageSize,
			nil,
			matchingResp.GetTransientWorkflowTask(),
			branchToken,
			handler.persistenceVisibilityMgr,
		)
		if err != nil {
			return nil, err
		}

		if len(persistenceToken) != 0 {
			continuation, err = api.SerializeHistoryToken(&tokenspb.HistoryContinuation{
				RunId:                 matchingResp.WorkflowExecution.GetRunId(),
				FirstEventId:          firstEventID,
				NextEventId:           nextEventID,
				PersistenceToken:      persistenceToken,
				TransientWorkflowTask: matchingResp.GetTransientWorkflowTask(),
				BranchToken:           branchToken,
			})
			if err != nil {
				return nil, err
			}
		}
	}

	resp := &workflowservice.PollWorkflowTaskQueueResponse{
		TaskToken:                  matchingResp.TaskToken,
		WorkflowExecution:          matchingResp.WorkflowExecution,
		WorkflowType:               matchingResp.WorkflowType,
		PreviousStartedEventId:     matchingResp.PreviousStartedEventId,
		StartedEventId:             matchingResp.StartedEventId,
		Query:                      matchingResp.Query,
		BacklogCountHint:           matchingResp.BacklogCountHint,
		Attempt:                    matchingResp.Attempt,
		History:                    history,
		NextPageToken:              continuation,
		WorkflowExecutionTaskQueue: matchingResp.WorkflowExecutionTaskQueue,
		ScheduledTime:              matchingResp.ScheduledTime,
		StartedTime:                matchingResp.StartedTime,
		Queries:                    matchingResp.Queries,
		Messages:                   matchingResp.Messages,
	}

	return resp, nil
}

func (handler *workflowTaskHandlerCallbacksImpl) withNewWorkflowTask(
	ctx context.Context,
	namespaceName namespace.Name,
	request *historyservice.RespondWorkflowTaskCompletedRequest,
	response *historyservice.RecordWorkflowTaskStartedResponse,
) (*workflowservice.PollWorkflowTaskQueueResponse, error) {
	taskToken, err := handler.tokenSerializer.Deserialize(request.CompleteRequest.TaskToken)
	if err != nil {
		return nil, err
	}

	taskToken = tasktoken.NewWorkflowTaskToken(
		taskToken.GetNamespaceId(),
		taskToken.GetWorkflowId(),
		taskToken.GetRunId(),
		response.GetScheduledEventId(),
		response.GetStartedEventId(),
		response.GetStartedTime(),
		response.GetAttempt(),
		response.GetClock(),
		response.GetVersion(),
	)
	token, err := handler.tokenSerializer.Serialize(taskToken)
	if err != nil {
		return nil, err
	}
	workflowExecution := &commonpb.WorkflowExecution{
		WorkflowId: taskToken.GetWorkflowId(),
		RunId:      taskToken.GetRunId(),
	}
	matchingResp := common.CreateMatchingPollWorkflowTaskQueueResponse(response, workflowExecution, token)

	return handler.createPollWorkflowTaskQueueResponse(
		ctx,
		namespace.ID(taskToken.NamespaceId),
		matchingResp,
		matchingResp.GetBranchToken(),
		int32(handler.config.HistoryMaxPageSize(namespaceName.String())),
	)
}

func (handler *workflowTaskHandlerCallbacksImpl) handleBufferedQueries(ms workflow.MutableState, queryResults map[string]*querypb.WorkflowQueryResult, createNewWorkflowTask bool, namespaceEntry *namespace.Namespace) {
	queryRegistry := ms.GetQueryRegistry()
	if !queryRegistry.HasBufferedQuery() {
		return
	}

	namespaceName := namespaceEntry.Name()
	workflowID := ms.GetExecutionInfo().WorkflowId
	runID := ms.GetExecutionState().GetRunId()

	scope := handler.metricsHandler.WithTags(
		metrics.OperationTag(metrics.HistoryRespondWorkflowTaskCompletedScope),
		metrics.NamespaceTag(namespaceEntry.Name().String()),
		metrics.CommandTypeTag("ConsistentQuery"))

	sizeLimitError := handler.config.BlobSizeLimitError(namespaceName.String())
	sizeLimitWarn := handler.config.BlobSizeLimitWarn(namespaceName.String())

	// Complete or fail all queries we have results for
	for id, result := range queryResults {
		if err := common.CheckEventBlobSizeLimit(
			result.GetAnswer().Size(),
			sizeLimitWarn,
			sizeLimitError,
			namespaceName.String(),
			workflowID,
			runID,
			scope,
			handler.throttledLogger,
			tag.BlobSizeViolationOperation("ConsistentQuery"),
		); err != nil {
			handler.logger.Info("failing query because query result size is too large",
				tag.WorkflowNamespace(namespaceName.String()),
				tag.WorkflowID(workflowID),
				tag.WorkflowRunID(runID),
				tag.QueryID(id),
				tag.Error(err))
			failedCompletionState := &workflow.QueryCompletionState{
				Type: workflow.QueryCompletionTypeFailed,
				Err:  err,
			}
			if err := queryRegistry.SetCompletionState(id, failedCompletionState); err != nil {
				handler.logger.Error(
					"failed to set query completion state to failed",
					tag.WorkflowNamespace(namespaceName.String()),
					tag.WorkflowID(workflowID),
					tag.WorkflowRunID(runID),
					tag.QueryID(id),
					tag.Error(err))
				metrics.QueryRegistryInvalidStateCount.With(scope).Record(1)
			}
		} else {
			succeededCompletionState := &workflow.QueryCompletionState{
				Type:   workflow.QueryCompletionTypeSucceeded,
				Result: result,
			}
			if err := queryRegistry.SetCompletionState(id, succeededCompletionState); err != nil {
				handler.logger.Error(
					"failed to set query completion state to succeeded",
					tag.WorkflowNamespace(namespaceName.String()),
					tag.WorkflowID(workflowID),
					tag.WorkflowRunID(runID),
					tag.QueryID(id),
					tag.Error(err))
				metrics.QueryRegistryInvalidStateCount.With(scope).Record(1)
			}
		}
	}

	// If no workflow task was created then it means no buffered events came in during this workflow task's handling.
	// This means all unanswered buffered queries can be dispatched directly through matching at this point.
	if !createNewWorkflowTask {
		buffered := queryRegistry.GetBufferedIDs()
		for _, id := range buffered {
			unblockCompletionState := &workflow.QueryCompletionState{
				Type: workflow.QueryCompletionTypeUnblocked,
			}
			if err := queryRegistry.SetCompletionState(id, unblockCompletionState); err != nil {
				handler.logger.Error(
					"failed to set query completion state to unblocked",
					tag.WorkflowNamespace(namespaceName.String()),
					tag.WorkflowID(workflowID),
					tag.WorkflowRunID(runID),
					tag.QueryID(id),
					tag.Error(err))
				metrics.QueryRegistryInvalidStateCount.With(scope).Record(1)
			}
		}
	}
}

func failWorkflowTask(
	ctx context.Context,
	shardContext shard.Context,
	wfContext workflow.Context,
	workflowTask *workflow.WorkflowTaskInfo,
	wtFailedCause *workflowTaskFailedCause,
	request *workflowservice.RespondWorkflowTaskCompletedRequest,
) (workflow.MutableState, int64, error) {

	// clear any updates we have accumulated so far
	wfContext.Clear()

	// Reload workflow execution so we can apply the workflow task failure event
	mutableState, err := wfContext.LoadMutableState(ctx, shardContext)
	if err != nil {
		return nil, common.EmptyEventID, err
	}
	wtFailedEvent, err := mutableState.AddWorkflowTaskFailedEvent(
		workflowTask,
		wtFailedCause.failedCause,
		failure.NewServerFailure(wtFailedCause.Message(), true),
		request.GetIdentity(),
		nil,
		request.GetBinaryChecksum(),
		"",
		"",
		0,
	)
	if err != nil {
		return nil, common.EmptyEventID, err
	}

	var wtFailedEventID int64
	if wtFailedEvent != nil {
		// If WTFailed event was added to the history then use its Id as wtFailedEventID.
		wtFailedEventID = wtFailedEvent.GetEventId()
	} else {
		// Otherwise, if it was transient WT, last event should be WTFailed event from the 1st attempt.
		wtFailedEventID = mutableState.GetNextEventID() - 1
	}

	// Return reloaded mutable state back to the caller for further updates.
	return mutableState, wtFailedEventID, nil
}

// Filter function to be passed to mutable_state.HasAnyBufferedEvent
// Returns true if the event should generate a new workflow task
// Currently only signal events with SkipGenerateWorkflowTask=true flag set do not generate tasks
func eventShouldGenerateNewTaskFilter(event *historypb.HistoryEvent) bool {
	if event.GetEventType() != enumspb.EVENT_TYPE_WORKFLOW_EXECUTION_SIGNALED {
		return true
	}
	return !event.GetWorkflowExecutionSignaledEventAttributes().GetSkipGenerateWorkflowTask()
}<|MERGE_RESOLUTION|>--- conflicted
+++ resolved
@@ -783,10 +783,7 @@
 				newWorkflowTask.TaskQueue,
 				request.Identity,
 				versioningStamp,
-<<<<<<< HEAD
 				nil,
-=======
->>>>>>> 496f547d
 			)
 			if err != nil {
 				return nil, err
@@ -884,10 +881,7 @@
 			newWorkflowTask.TaskQueue,
 			request.Identity,
 			versioningStamp,
-<<<<<<< HEAD
 			nil,
-=======
->>>>>>> 496f547d
 		)
 		if err != nil {
 			return nil, err
