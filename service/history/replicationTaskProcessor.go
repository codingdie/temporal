--- conflicted
+++ resolved
@@ -18,7 +18,7 @@
 // OUT OF OR IN CONNECTION WITH THE SOFTWARE OR THE USE OR OTHER DEALINGS IN
 // THE SOFTWARE.
 
-//go:generate mockgen -copyright_file ../../LICENSE -package $GOPACKAGE -source $GOFILE -destination replicationTaskProcessor_mock.go -self_package github.com/uber/cadence/service/history
+//go:generate mockgen -copyright_file ../../LICENSE -package $GOPACKAGE -source $GOFILE -destination replicationTaskProcessor_mock.go -self_package github.com/temporalio/temporal/service/history
 
 package history
 
@@ -36,31 +36,14 @@
 	"go.temporal.io/temporal-proto/enums"
 	"go.uber.org/yarpc/yarpcerrors"
 
-<<<<<<< HEAD
 	h "github.com/temporalio/temporal/.gen/go/history"
 	"github.com/temporalio/temporal/.gen/go/shared"
-	"github.com/temporalio/temporal/.gen/proto/historyservice"
-	hc "github.com/temporalio/temporal/client/history"
 	"github.com/temporalio/temporal/common"
-	"github.com/temporalio/temporal/common/adapter"
 	"github.com/temporalio/temporal/common/backoff"
-	"github.com/temporalio/temporal/common/cache"
 	"github.com/temporalio/temporal/common/log"
 	"github.com/temporalio/temporal/common/log/tag"
 	"github.com/temporalio/temporal/common/metrics"
 	"github.com/temporalio/temporal/common/persistence"
-	"github.com/temporalio/temporal/common/xdc"
-=======
-	h "github.com/uber/cadence/.gen/go/history"
-	r "github.com/uber/cadence/.gen/go/replicator"
-	"github.com/uber/cadence/.gen/go/shared"
-	"github.com/uber/cadence/common"
-	"github.com/uber/cadence/common/backoff"
-	"github.com/uber/cadence/common/log"
-	"github.com/uber/cadence/common/log/tag"
-	"github.com/uber/cadence/common/metrics"
-	"github.com/uber/cadence/common/persistence"
->>>>>>> f0d5b1ba
 )
 
 const (
@@ -133,51 +116,6 @@
 	noTaskBackoffPolicy.SetBackoffCoefficient(1)
 	noTaskBackoffPolicy.SetExpirationInterval(backoff.NoInterval)
 	noTaskRetrier := backoff.NewRetrier(noTaskBackoffPolicy, backoff.SystemClock)
-<<<<<<< HEAD
-
-	nDCHistoryResender := xdc.NewNDCHistoryResender(
-		shard.GetDomainCache(),
-		shard.GetService().GetClientBean().GetRemoteAdminClient(replicationTaskFetcher.GetSourceCluster()),
-		func(ctx context.Context, request *historyservice.ReplicateEventsV2Request) error {
-			_, err := historyClient.ReplicateEventsV2(ctx, request)
-			return err
-		},
-		shard.GetService().GetPayloadSerializer(),
-		shard.GetLogger(),
-	)
-	historyRereplicator := xdc.NewHistoryRereplicator(
-		replicationTaskFetcher.GetSourceCluster(),
-		shard.GetDomainCache(),
-		shard.GetService().GetClientBean().GetRemoteAdminClient(replicationTaskFetcher.GetSourceCluster()),
-		func(ctx context.Context, request *historyservice.ReplicateRawEventsRequest) error {
-			_, err := historyClient.ReplicateRawEvents(ctx, request)
-			return err
-		},
-		shard.GetService().GetPayloadSerializer(),
-		replicationTimeout,
-		shard.GetLogger(),
-	)
-	return &ReplicationTaskProcessorImpl{
-		currentCluster:         shard.GetClusterMetadata().GetCurrentClusterName(),
-		sourceCluster:          replicationTaskFetcher.GetSourceCluster(),
-		status:                 common.DaemonStatusInitialized,
-		shard:                  shard,
-		historyEngine:          historyEngine,
-		historySerializer:      persistence.NewPayloadSerializer(),
-		config:                 config,
-		domainCache:            shard.GetDomainCache(),
-		metricsClient:          metricsClient,
-		logger:                 shard.GetLogger(),
-		nDCHistoryResender:     nDCHistoryResender,
-		historyRereplicator:    historyRereplicator,
-		taskRetryPolicy:        taskRetryPolicy,
-		noTaskRetrier:          noTaskRetrier,
-		requestChan:            replicationTaskFetcher.GetRequestChan(),
-		syncShardChan:          make(chan *commonproto.SyncShardStatus),
-		done:                   make(chan struct{}),
-		lastProcessedMessageID: emptyMessageID,
-		lastRetrievedMessageID: emptyMessageID,
-=======
 	return &ReplicationTaskProcessorImpl{
 		currentCluster:          shard.GetClusterMetadata().GetCurrentClusterName(),
 		sourceCluster:           replicationTaskFetcher.GetSourceCluster(),
@@ -192,11 +130,10 @@
 		taskRetryPolicy:         taskRetryPolicy,
 		noTaskRetrier:           noTaskRetrier,
 		requestChan:             replicationTaskFetcher.GetRequestChan(),
-		syncShardChan:           make(chan *r.SyncShardStatus),
+		syncShardChan:           make(chan *commonproto.SyncShardStatus),
 		done:                    make(chan struct{}),
 		lastProcessedMessageID:  emptyMessageID,
 		lastRetrievedMessageID:  emptyMessageID,
->>>>>>> f0d5b1ba
 	}
 }
 
@@ -420,39 +357,11 @@
 	return nil
 }
 
-<<<<<<< HEAD
 func (p *ReplicationTaskProcessorImpl) processTaskOnce(replicationTask *commonproto.ReplicationTask) error {
-	var err error
-	var scope int
-	switch replicationTask.GetTaskType() {
-	case enums.ReplicationTaskTypeDomain:
-		// Domain replication task should be handled in worker (domainReplicationMessageProcessor)
-		panic("task type not supported")
-	case enums.ReplicationTaskTypeSyncShardStatus:
-		// Shard status will be sent as part of the Replication message without kafka
-	case enums.ReplicationTaskTypeSyncActivity:
-		scope = metrics.SyncActivityTaskScope
-		err = p.handleActivityTask(replicationTask)
-	case enums.ReplicationTaskTypeHistory:
-		scope = metrics.HistoryReplicationTaskScope
-		err = p.handleHistoryReplicationTask(replicationTask)
-	case enums.ReplicationTaskTypeHistoryMetadata:
-		// Without kafka we should not have size limits so we don't necessary need this in the new replication scheme.
-	case enums.ReplicationTaskTypeHistoryV2:
-		scope = metrics.HistoryReplicationV2TaskScope
-		err = p.handleHistoryReplicationTaskV2(replicationTask)
-	default:
-		p.logger.Error("Unknown task type.")
-		scope = metrics.ReplicatorScope
-		err = ErrUnknownReplicationTask
-	}
-=======
-func (p *ReplicationTaskProcessorImpl) processTaskOnce(replicationTask *r.ReplicationTask) error {
 	scope, err := p.replicationTaskExecutor.execute(
 		p.sourceCluster,
 		replicationTask,
 		false)
->>>>>>> f0d5b1ba
 
 	if err != nil {
 		p.updateFailureMetric(scope, err)
@@ -615,232 +524,4 @@
 			p.metricsClient.IncCounter(scope, metrics.CadenceErrContextTimeoutCounter)
 		}
 	}
-<<<<<<< HEAD
-}
-
-func (p *ReplicationTaskProcessorImpl) handleActivityTask(
-	task *commonproto.ReplicationTask,
-) error {
-
-	attr := task.GetSyncActivityTaskAttributes()
-	doContinue, err := p.filterTask(attr.GetDomainId())
-	if err != nil || !doContinue {
-		return err
-	}
-
-	request := &h.SyncActivityRequest{
-		DomainId:           &attr.DomainId,
-		WorkflowId:         &attr.WorkflowId,
-		RunId:              &attr.RunId,
-		Version:            &attr.Version,
-		ScheduledId:        &attr.ScheduledId,
-		ScheduledTime:      &attr.ScheduledTime,
-		StartedId:          &attr.StartedId,
-		StartedTime:        &attr.StartedTime,
-		LastHeartbeatTime:  &attr.LastHeartbeatTime,
-		Details:            attr.Details,
-		Attempt:            &attr.Attempt,
-		LastFailureReason:  &attr.LastFailureReason,
-		LastWorkerIdentity: &attr.LastWorkerIdentity,
-		VersionHistory:     adapter.ToThriftVersionHistory(attr.GetVersionHistory()),
-	}
-	ctx, cancel := context.WithTimeout(context.Background(), replicationTimeout)
-	defer cancel()
-	err = p.historyEngine.SyncActivity(ctx, request)
-	// Handle resend error
-	retryV2Err, okV2 := p.convertRetryTaskV2Error(err)
-	//TODO: remove handling retry error v1 after 2DC deprecation
-	retryV1Err, okV1 := p.convertRetryTaskError(err)
-
-	if !okV1 && !okV2 {
-		return err
-	} else if okV1 {
-		if retryV1Err.GetRunId() == "" {
-			return err
-		}
-		p.metricsClient.IncCounter(metrics.HistoryRereplicationByActivityReplicationScope, metrics.CadenceClientRequests)
-		stopwatch := p.metricsClient.StartTimer(metrics.HistoryRereplicationByActivityReplicationScope, metrics.CadenceClientLatency)
-		defer stopwatch.Stop()
-
-		// this is the retry error
-		if resendErr := p.historyRereplicator.SendMultiWorkflowHistory(
-			attr.GetDomainId(),
-			attr.GetWorkflowId(),
-			retryV1Err.GetRunId(),
-			retryV1Err.GetNextEventId(),
-			attr.GetRunId(),
-			attr.GetScheduledId()+1, // the next event ID should be at activity schedule ID + 1
-		); resendErr != nil {
-			p.logger.Error("error resend history for sync activity", tag.Error(resendErr))
-			// should return the replication error, not the resending error
-			return err
-		}
-	} else if okV2 {
-		p.metricsClient.IncCounter(metrics.HistoryRereplicationByActivityReplicationScope, metrics.CadenceClientRequests)
-		stopwatch := p.metricsClient.StartTimer(metrics.HistoryRereplicationByActivityReplicationScope, metrics.CadenceClientLatency)
-		defer stopwatch.Stop()
-
-		if resendErr := p.nDCHistoryResender.SendSingleWorkflowHistory(
-			retryV2Err.GetDomainId(),
-			retryV2Err.GetWorkflowId(),
-			retryV2Err.GetRunId(),
-			retryV2Err.GetStartEventId(),
-			retryV2Err.GetStartEventVersion(),
-			retryV2Err.GetEndEventId(),
-			retryV2Err.GetEndEventVersion(),
-		); resendErr != nil {
-			p.logger.Error("error resend history for sync activity", tag.Error(resendErr))
-			// should return the replication error, not the resending error
-			return err
-		}
-	}
-	// should try again after back fill the history
-	return p.historyEngine.SyncActivity(ctx, request)
-}
-
-//TODO: remove this part after 2DC deprecation
-func (p *ReplicationTaskProcessorImpl) handleHistoryReplicationTask(
-	task *commonproto.ReplicationTask,
-) error {
-
-	attr := task.GetHistoryTaskAttributes()
-	doContinue, err := p.filterTask(attr.GetDomainId())
-	if err != nil || !doContinue {
-		return err
-	}
-
-	request := &h.ReplicateEventsRequest{
-		SourceCluster: common.StringPtr(p.sourceCluster),
-		DomainUUID:    &attr.DomainId,
-		WorkflowExecution: &shared.WorkflowExecution{
-			WorkflowId: &attr.WorkflowId,
-			RunId:      &attr.RunId,
-		},
-		FirstEventId:      &attr.FirstEventId,
-		NextEventId:       &attr.NextEventId,
-		Version:           &attr.Version,
-		ReplicationInfo:   adapter.ToThriftReplicationInfos(attr.ReplicationInfo),
-		History:           adapter.ToThriftHistory(attr.History),
-		NewRunHistory:     adapter.ToThriftHistory(attr.NewRunHistory),
-		ForceBufferEvents: common.BoolPtr(false),
-		ResetWorkflow:     &attr.ResetWorkflow,
-		NewRunNDC:         &attr.NewRunNDC,
-	}
-	ctx, cancel := context.WithTimeout(context.Background(), replicationTimeout)
-	defer cancel()
-
-	err = p.historyEngine.ReplicateEvents(ctx, request)
-	retryErr, ok := p.convertRetryTaskError(err)
-	if !ok || retryErr.GetRunId() == "" {
-		return err
-	}
-
-	p.metricsClient.IncCounter(metrics.HistoryRereplicationByHistoryReplicationScope, metrics.CadenceClientRequests)
-	stopwatch := p.metricsClient.StartTimer(metrics.HistoryRereplicationByHistoryReplicationScope, metrics.CadenceClientLatency)
-	defer stopwatch.Stop()
-
-	resendErr := p.historyRereplicator.SendMultiWorkflowHistory(
-		attr.GetDomainId(),
-		attr.GetWorkflowId(),
-		retryErr.GetRunId(),
-		retryErr.GetNextEventId(),
-		attr.GetRunId(),
-		attr.GetFirstEventId(),
-	)
-	if resendErr != nil {
-		p.logger.Error("error resend history for history event", tag.Error(resendErr))
-		// should return the replication error, not the resending error
-		return err
-	}
-
-	return p.historyEngine.ReplicateEvents(ctx, request)
-}
-
-func (p *ReplicationTaskProcessorImpl) handleHistoryReplicationTaskV2(
-	task *commonproto.ReplicationTask,
-) error {
-
-	attr := task.GetHistoryTaskV2Attributes()
-	doContinue, err := p.filterTask(attr.GetDomainId())
-	if err != nil || !doContinue {
-		return err
-	}
-
-	request := &h.ReplicateEventsV2Request{
-		DomainUUID: &attr.DomainId,
-		WorkflowExecution: &shared.WorkflowExecution{
-			WorkflowId: &attr.WorkflowId,
-			RunId:      &attr.RunId,
-		},
-		VersionHistoryItems: adapter.ToThriftVersionHistoryItems(attr.VersionHistoryItems),
-		Events:              adapter.ToThriftDataBlob(attr.Events),
-		// new run events does not need version history since there is no prior events
-		NewRunEvents: adapter.ToThriftDataBlob(attr.NewRunEvents),
-	}
-	ctx, cancel := context.WithTimeout(context.Background(), replicationTimeout)
-	defer cancel()
-
-	err = p.historyEngine.ReplicateEventsV2(ctx, request)
-	retryErr, ok := p.convertRetryTaskV2Error(err)
-	if !ok {
-		return err
-	}
-	p.metricsClient.IncCounter(metrics.HistoryRereplicationByHistoryReplicationScope, metrics.CadenceClientRequests)
-	stopwatch := p.metricsClient.StartTimer(metrics.HistoryRereplicationByHistoryReplicationScope, metrics.CadenceClientLatency)
-	defer stopwatch.Stop()
-
-	if resendErr := p.nDCHistoryResender.SendSingleWorkflowHistory(
-		retryErr.GetDomainId(),
-		retryErr.GetWorkflowId(),
-		retryErr.GetRunId(),
-		retryErr.GetStartEventId(),
-		retryErr.GetStartEventVersion(),
-		retryErr.GetEndEventId(),
-		retryErr.GetEndEventVersion(),
-	); resendErr != nil {
-		p.logger.Error("error resend history for history event v2", tag.Error(resendErr))
-		// should return the replication error, not the resending error
-		return err
-	}
-
-	return p.historyEngine.ReplicateEventsV2(ctx, request)
-}
-
-func (p *ReplicationTaskProcessorImpl) filterTask(
-	domainID string,
-) (bool, error) {
-
-	domainEntry, err := p.domainCache.GetDomainByID(domainID)
-	if err != nil {
-		return false, err
-	}
-
-	shouldProcessTask := false
-FilterLoop:
-	for _, targetCluster := range domainEntry.GetReplicationConfig().Clusters {
-		if p.currentCluster == targetCluster.ClusterName {
-			shouldProcessTask = true
-			break FilterLoop
-		}
-	}
-	return shouldProcessTask, nil
-}
-
-//TODO: remove this code after 2DC deprecation
-func (p *ReplicationTaskProcessorImpl) convertRetryTaskError(
-	err error,
-) (*shared.RetryTaskError, bool) {
-
-	retError, ok := err.(*shared.RetryTaskError)
-	return retError, ok
-}
-
-func (p *ReplicationTaskProcessorImpl) convertRetryTaskV2Error(
-	err error,
-) (*shared.RetryTaskV2Error, bool) {
-
-	retError, ok := err.(*shared.RetryTaskV2Error)
-	return retError, ok
-=======
->>>>>>> f0d5b1ba
 }