--- conflicted
+++ resolved
@@ -282,11 +282,8 @@
 		FirstWorkflowTaskBackoff: previousMutableState.ContinueAsNewMinBackoff(durationpb.New(backoffInterval)),
 		Attempt:                  attempt,
 		SourceVersionStamp:       sourceVersionStamp,
-<<<<<<< HEAD
+		RootExecutionInfo:        rootInfo,
 		InheritedBuildId:         startAttr.InheritedBuildId,
-=======
-		RootExecutionInfo:        rootInfo,
->>>>>>> 017d8be6
 	}
 	workflowTimeoutTime := timestamp.TimeValue(previousExecutionInfo.WorkflowExecutionExpirationTime)
 	if !workflowTimeoutTime.IsZero() {
