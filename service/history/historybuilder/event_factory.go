// The MIT License
//
// Copyright (c) 2024 Temporal Technologies Inc.  All rights reserved.
//
// Copyright (c) 2020 Uber Technologies, Inc.
//
// Permission is hereby granted, free of charge, to any person obtaining a copy
// of this software and associated documentation files (the "Software"), to deal
// in the Software without restriction, including without limitation the rights
// to use, copy, modify, merge, publish, distribute, sublicense, and/or sell
// copies of the Software, and to permit persons to whom the Software is
// furnished to do so, subject to the following conditions:
//
// The above copyright notice and this permission notice shall be included in
// all copies or substantial portions of the Software.
//
// THE SOFTWARE IS PROVIDED "AS IS", WITHOUT WARRANTY OF ANY KIND, EXPRESS OR
// IMPLIED, INCLUDING BUT NOT LIMITED TO THE WARRANTIES OF MERCHANTABILITY,
// FITNESS FOR A PARTICULAR PURPOSE AND NONINFRINGEMENT. IN NO EVENT SHALL THE
// AUTHORS OR COPYRIGHT HOLDERS BE LIABLE FOR ANY CLAIM, DAMAGES OR OTHER
// LIABILITY, WHETHER IN AN ACTION OF CONTRACT, TORT OR OTHERWISE, ARISING FROM,
// OUT OF OR IN CONNECTION WITH THE SOFTWARE OR THE USE OR OTHER DEALINGS IN
// THE SOFTWARE.

package historybuilder

import (
	"time"

	commandpb "go.temporal.io/api/command/v1"
	commonpb "go.temporal.io/api/common/v1"
	enumspb "go.temporal.io/api/enums/v1"
	failurepb "go.temporal.io/api/failure/v1"
	historypb "go.temporal.io/api/history/v1"
	sdkpb "go.temporal.io/api/sdk/v1"
	taskqueuepb "go.temporal.io/api/taskqueue/v1"
	updatepb "go.temporal.io/api/update/v1"
	workflowpb "go.temporal.io/api/workflow/v1"
	"google.golang.org/protobuf/types/known/durationpb"
	"google.golang.org/protobuf/types/known/timestamppb"

	"go.temporal.io/server/api/historyservice/v1"
	"go.temporal.io/server/common"
	"go.temporal.io/server/common/clock"
	"go.temporal.io/server/common/namespace"
)

type EventFactory struct {
	timeSource clock.TimeSource
	version    int64
}

func (b *EventFactory) CreateWorkflowExecutionStartedEvent(
	startTime time.Time,
	request *historyservice.StartWorkflowExecutionRequest,
	resetPoints *workflowpb.ResetPoints,
	prevRunID string,
	firstRunID string,
	originalRunID string,
) *historypb.HistoryEvent {
	event := b.createHistoryEvent(enumspb.EVENT_TYPE_WORKFLOW_EXECUTION_STARTED, startTime)
	req := request.StartRequest
	attributes := &historypb.WorkflowExecutionStartedEventAttributes{
		WorkflowType:                    req.WorkflowType,
		TaskQueue:                       req.TaskQueue,
		Header:                          req.Header,
		Input:                           req.Input,
		WorkflowRunTimeout:              req.WorkflowRunTimeout,
		WorkflowExecutionTimeout:        req.WorkflowExecutionTimeout,
		WorkflowTaskTimeout:             req.WorkflowTaskTimeout,
		ContinuedExecutionRunId:         prevRunID,
		PrevAutoResetPoints:             resetPoints,
		Identity:                        req.Identity,
		RetryPolicy:                     req.RetryPolicy,
		Attempt:                         request.GetAttempt(),
		WorkflowExecutionExpirationTime: request.WorkflowExecutionExpirationTime,
		CronSchedule:                    req.CronSchedule,
		LastCompletionResult:            request.LastCompletionResult,
		ContinuedFailure:                request.GetContinuedFailure(),
		Initiator:                       request.ContinueAsNewInitiator,
		FirstWorkflowTaskBackoff:        request.FirstWorkflowTaskBackoff,
		FirstExecutionRunId:             firstRunID,
		OriginalExecutionRunId:          originalRunID,
		Memo:                            req.Memo,
		SearchAttributes:                req.SearchAttributes,
		WorkflowId:                      req.WorkflowId,
		SourceVersionStamp:              request.SourceVersionStamp,
<<<<<<< HEAD
		InheritedBuildId:                request.InheritedBuildId,
=======
		CompletionCallbacks:             req.CompletionCallbacks,
		RootWorkflowExecution:           request.RootExecutionInfo.GetExecution(),
>>>>>>> 017d8be6
	}

	parentInfo := request.ParentExecutionInfo
	if parentInfo != nil {
		attributes.ParentWorkflowNamespaceId = parentInfo.NamespaceId
		attributes.ParentWorkflowNamespace = parentInfo.Namespace
		attributes.ParentWorkflowExecution = parentInfo.Execution
		attributes.ParentInitiatedEventId = parentInfo.InitiatedId
		attributes.ParentInitiatedEventVersion = parentInfo.InitiatedVersion
	}

	event.Attributes = &historypb.HistoryEvent_WorkflowExecutionStartedEventAttributes{
		WorkflowExecutionStartedEventAttributes: attributes,
	}
	return event
}

func (b *EventFactory) CreateWorkflowTaskScheduledEvent(
	taskQueue *taskqueuepb.TaskQueue,
	startToCloseTimeout *durationpb.Duration,
	attempt int32,
	scheduleTime time.Time,
) *historypb.HistoryEvent {
	event := b.createHistoryEvent(enumspb.EVENT_TYPE_WORKFLOW_TASK_SCHEDULED, scheduleTime)
	event.Attributes = &historypb.HistoryEvent_WorkflowTaskScheduledEventAttributes{
		WorkflowTaskScheduledEventAttributes: &historypb.WorkflowTaskScheduledEventAttributes{
			TaskQueue:           taskQueue,
			StartToCloseTimeout: startToCloseTimeout,
			Attempt:             attempt,
		},
	}

	return event
}

func (b *EventFactory) CreateWorkflowTaskStartedEvent(
	scheduledEventID int64,
	requestID string,
	identity string,
	startTime time.Time,
	suggestContinueAsNew bool,
	historySizeBytes int64,
	versioningStamp *commonpb.WorkerVersionStamp,
) *historypb.HistoryEvent {
	event := b.createHistoryEvent(enumspb.EVENT_TYPE_WORKFLOW_TASK_STARTED, startTime)
	event.Attributes = &historypb.HistoryEvent_WorkflowTaskStartedEventAttributes{
		WorkflowTaskStartedEventAttributes: &historypb.WorkflowTaskStartedEventAttributes{
			ScheduledEventId:     scheduledEventID,
			Identity:             identity,
			RequestId:            requestID,
			SuggestContinueAsNew: suggestContinueAsNew,
			HistorySizeBytes:     historySizeBytes,
			WorkerVersion:        versioningStamp,
		},
	}

	return event
}

func (b *EventFactory) CreateWorkflowTaskCompletedEvent(
	scheduledEventID int64,
	startedEventID int64,
	identity string,
	checksum string,
	workerVersionStamp *commonpb.WorkerVersionStamp,
	sdkMetadata *sdkpb.WorkflowTaskCompletedMetadata,
	meteringMetadata *commonpb.MeteringMetadata,
) *historypb.HistoryEvent {
	event := b.createHistoryEvent(enumspb.EVENT_TYPE_WORKFLOW_TASK_COMPLETED, b.timeSource.Now())
	event.Attributes = &historypb.HistoryEvent_WorkflowTaskCompletedEventAttributes{
		WorkflowTaskCompletedEventAttributes: &historypb.WorkflowTaskCompletedEventAttributes{
			ScheduledEventId: scheduledEventID,
			StartedEventId:   startedEventID,
			Identity:         identity,
			BinaryChecksum:   checksum,
			WorkerVersion:    workerVersionStamp,
			SdkMetadata:      sdkMetadata,
			MeteringMetadata: meteringMetadata,
		},
	}

	return event
}

func (b *EventFactory) CreateWorkflowTaskTimedOutEvent(
	scheduledEventID int64,
	startedEventID int64,
	timeoutType enumspb.TimeoutType,
) *historypb.HistoryEvent {
	event := b.createHistoryEvent(enumspb.EVENT_TYPE_WORKFLOW_TASK_TIMED_OUT, b.timeSource.Now())
	event.Attributes = &historypb.HistoryEvent_WorkflowTaskTimedOutEventAttributes{
		WorkflowTaskTimedOutEventAttributes: &historypb.WorkflowTaskTimedOutEventAttributes{
			ScheduledEventId: scheduledEventID,
			StartedEventId:   startedEventID,
			TimeoutType:      timeoutType,
		},
	}

	return event
}

func (b *EventFactory) CreateWorkflowTaskFailedEvent(
	scheduledEventID int64,
	startedEventID int64,
	cause enumspb.WorkflowTaskFailedCause,
	failure *failurepb.Failure,
	identity string,
	baseRunID string,
	newRunID string,
	forkEventVersion int64,
	checksum string,
) *historypb.HistoryEvent {
	event := b.createHistoryEvent(enumspb.EVENT_TYPE_WORKFLOW_TASK_FAILED, b.timeSource.Now())
	event.Attributes = &historypb.HistoryEvent_WorkflowTaskFailedEventAttributes{
		WorkflowTaskFailedEventAttributes: &historypb.WorkflowTaskFailedEventAttributes{
			ScheduledEventId: scheduledEventID,
			StartedEventId:   startedEventID,
			Cause:            cause,
			Failure:          failure,
			Identity:         identity,
			BaseRunId:        baseRunID,
			NewRunId:         newRunID,
			ForkEventVersion: forkEventVersion,
			BinaryChecksum:   checksum,
		},
	}
	return event
}

func (b *EventFactory) CreateActivityTaskScheduledEvent(
	workflowTaskCompletedEventID int64,
	command *commandpb.ScheduleActivityTaskCommandAttributes,
) *historypb.HistoryEvent {
	event := b.createHistoryEvent(enumspb.EVENT_TYPE_ACTIVITY_TASK_SCHEDULED, b.timeSource.Now())
	event.Attributes = &historypb.HistoryEvent_ActivityTaskScheduledEventAttributes{
		ActivityTaskScheduledEventAttributes: &historypb.ActivityTaskScheduledEventAttributes{
			WorkflowTaskCompletedEventId: workflowTaskCompletedEventID,
			ActivityId:                   command.ActivityId,
			ActivityType:                 command.ActivityType,
			TaskQueue:                    command.TaskQueue,
			Header:                       command.Header,
			Input:                        command.Input,
			ScheduleToCloseTimeout:       command.ScheduleToCloseTimeout,
			ScheduleToStartTimeout:       command.ScheduleToStartTimeout,
			StartToCloseTimeout:          command.StartToCloseTimeout,
			HeartbeatTimeout:             command.HeartbeatTimeout,
			RetryPolicy:                  command.RetryPolicy,
			UseWorkflowBuildId:           command.UseWorkflowBuildId,
		},
	}
	return event
}

func (b *EventFactory) CreateActivityTaskStartedEvent(
	scheduledEventID int64,
	attempt int32,
	requestID string,
	identity string,
	lastFailure *failurepb.Failure,
	versioningStamp *commonpb.WorkerVersionStamp,
) *historypb.HistoryEvent {
	event := b.createHistoryEvent(enumspb.EVENT_TYPE_ACTIVITY_TASK_STARTED, b.timeSource.Now())
	event.Attributes = &historypb.HistoryEvent_ActivityTaskStartedEventAttributes{
		ActivityTaskStartedEventAttributes: &historypb.ActivityTaskStartedEventAttributes{
			ScheduledEventId: scheduledEventID,
			Attempt:          attempt,
			Identity:         identity,
			RequestId:        requestID,
			LastFailure:      lastFailure,
			WorkerVersion:    versioningStamp,
		},
	}
	return event
}

func (b *EventFactory) CreateActivityTaskCompletedEvent(
	scheduledEventID int64,
	startedEventID int64,
	identity string,
	result *commonpb.Payloads,
) *historypb.HistoryEvent {
	event := b.createHistoryEvent(enumspb.EVENT_TYPE_ACTIVITY_TASK_COMPLETED, b.timeSource.Now())
	event.Attributes = &historypb.HistoryEvent_ActivityTaskCompletedEventAttributes{
		ActivityTaskCompletedEventAttributes: &historypb.ActivityTaskCompletedEventAttributes{
			ScheduledEventId: scheduledEventID,
			StartedEventId:   startedEventID,
			Result:           result,
			Identity:         identity,
		},
	}
	return event
}

func (b *EventFactory) CreateActivityTaskFailedEvent(
	scheduledEventID int64,
	startedEventID int64,
	failure *failurepb.Failure,
	retryState enumspb.RetryState,
	identity string,
) *historypb.HistoryEvent {
	event := b.createHistoryEvent(enumspb.EVENT_TYPE_ACTIVITY_TASK_FAILED, b.timeSource.Now())
	event.Attributes = &historypb.HistoryEvent_ActivityTaskFailedEventAttributes{
		ActivityTaskFailedEventAttributes: &historypb.ActivityTaskFailedEventAttributes{
			ScheduledEventId: scheduledEventID,
			StartedEventId:   startedEventID,
			Failure:          failure,
			RetryState:       retryState,
			Identity:         identity,
		},
	}
	return event
}

func (b *EventFactory) CreateActivityTaskTimedOutEvent(
	scheduledEventID int64,
	startedEventID int64,
	timeoutFailure *failurepb.Failure,
	retryState enumspb.RetryState,
) *historypb.HistoryEvent {
	event := b.createHistoryEvent(enumspb.EVENT_TYPE_ACTIVITY_TASK_TIMED_OUT, b.timeSource.Now())
	event.Attributes = &historypb.HistoryEvent_ActivityTaskTimedOutEventAttributes{
		ActivityTaskTimedOutEventAttributes: &historypb.ActivityTaskTimedOutEventAttributes{
			ScheduledEventId: scheduledEventID,
			StartedEventId:   startedEventID,
			Failure:          timeoutFailure,
			RetryState:       retryState,
		},
	}
	return event
}

func (b *EventFactory) CreateCompletedWorkflowEvent(
	workflowTaskCompletedEventID int64,
	command *commandpb.CompleteWorkflowExecutionCommandAttributes,
	newExecutionRunID string,
) *historypb.HistoryEvent {
	event := b.createHistoryEvent(enumspb.EVENT_TYPE_WORKFLOW_EXECUTION_COMPLETED, b.timeSource.Now())
	event.Attributes = &historypb.HistoryEvent_WorkflowExecutionCompletedEventAttributes{
		WorkflowExecutionCompletedEventAttributes: &historypb.WorkflowExecutionCompletedEventAttributes{
			WorkflowTaskCompletedEventId: workflowTaskCompletedEventID,
			Result:                       command.Result,
			NewExecutionRunId:            newExecutionRunID,
		},
	}
	return event
}

func (b *EventFactory) CreateFailWorkflowEvent(
	workflowTaskCompletedEventID int64,
	retryState enumspb.RetryState,
	command *commandpb.FailWorkflowExecutionCommandAttributes,
	newExecutionRunID string,
) *historypb.HistoryEvent {
	event := b.createHistoryEvent(enumspb.EVENT_TYPE_WORKFLOW_EXECUTION_FAILED, b.timeSource.Now())
	event.Attributes = &historypb.HistoryEvent_WorkflowExecutionFailedEventAttributes{
		WorkflowExecutionFailedEventAttributes: &historypb.WorkflowExecutionFailedEventAttributes{
			WorkflowTaskCompletedEventId: workflowTaskCompletedEventID,
			Failure:                      command.Failure,
			RetryState:                   retryState,
			NewExecutionRunId:            newExecutionRunID,
		},
	}
	return event
}

func (b *EventFactory) CreateTimeoutWorkflowEvent(
	retryState enumspb.RetryState,
	newExecutionRunID string,
) *historypb.HistoryEvent {
	event := b.createHistoryEvent(enumspb.EVENT_TYPE_WORKFLOW_EXECUTION_TIMED_OUT, b.timeSource.Now())
	event.Attributes = &historypb.HistoryEvent_WorkflowExecutionTimedOutEventAttributes{
		WorkflowExecutionTimedOutEventAttributes: &historypb.WorkflowExecutionTimedOutEventAttributes{
			RetryState:        retryState,
			NewExecutionRunId: newExecutionRunID,
		},
	}
	return event
}

func (b *EventFactory) CreateWorkflowExecutionTerminatedEvent(
	reason string,
	details *commonpb.Payloads,
	identity string,
) *historypb.HistoryEvent {
	event := b.createHistoryEvent(enumspb.EVENT_TYPE_WORKFLOW_EXECUTION_TERMINATED, b.timeSource.Now())
	event.Attributes = &historypb.HistoryEvent_WorkflowExecutionTerminatedEventAttributes{
		WorkflowExecutionTerminatedEventAttributes: &historypb.WorkflowExecutionTerminatedEventAttributes{
			Reason:   reason,
			Details:  details,
			Identity: identity,
		},
	}
	return event
}

func (b *EventFactory) CreateWorkflowExecutionUpdateAcceptedEvent(
	protocolInstanceID string,
	acceptedRequestMessageId string,
	acceptedRequestSequencingEventId int64,
	acceptedRequest *updatepb.Request,
) *historypb.HistoryEvent {
	event := b.createHistoryEvent(enumspb.EVENT_TYPE_WORKFLOW_EXECUTION_UPDATE_ACCEPTED, b.timeSource.Now())
	event.Attributes = &historypb.HistoryEvent_WorkflowExecutionUpdateAcceptedEventAttributes{
		WorkflowExecutionUpdateAcceptedEventAttributes: &historypb.WorkflowExecutionUpdateAcceptedEventAttributes{
			ProtocolInstanceId:               protocolInstanceID,
			AcceptedRequestMessageId:         acceptedRequestMessageId,
			AcceptedRequestSequencingEventId: acceptedRequestSequencingEventId,
			AcceptedRequest:                  acceptedRequest,
		},
	}
	return event
}

func (b *EventFactory) CreateWorkflowExecutionUpdateCompletedEvent(
	acceptedEventID int64,
	updResp *updatepb.Response,
) *historypb.HistoryEvent {
	event := b.createHistoryEvent(enumspb.EVENT_TYPE_WORKFLOW_EXECUTION_UPDATE_COMPLETED, b.timeSource.Now())
	event.Attributes = &historypb.HistoryEvent_WorkflowExecutionUpdateCompletedEventAttributes{
		WorkflowExecutionUpdateCompletedEventAttributes: &historypb.WorkflowExecutionUpdateCompletedEventAttributes{
			AcceptedEventId: acceptedEventID,
			Meta:            updResp.GetMeta(),
			Outcome:         updResp.GetOutcome(),
		},
	}
	return event
}

func (b *EventFactory) CreateWorkflowExecutionUpdateAdmittedEvent(request *updatepb.Request, origin enumspb.UpdateAdmittedEventOrigin) *historypb.HistoryEvent {
	event := b.createHistoryEvent(enumspb.EVENT_TYPE_WORKFLOW_EXECUTION_UPDATE_ADMITTED, b.timeSource.Now())
	event.Attributes = &historypb.HistoryEvent_WorkflowExecutionUpdateAdmittedEventAttributes{
		WorkflowExecutionUpdateAdmittedEventAttributes: &historypb.WorkflowExecutionUpdateAdmittedEventAttributes{
			Request: request,
			Origin:  origin,
		},
	}
	return event
}

func (b EventFactory) CreateContinuedAsNewEvent(
	workflowTaskCompletedEventID int64,
	newRunID string,
	command *commandpb.ContinueAsNewWorkflowExecutionCommandAttributes,
) *historypb.HistoryEvent {
	event := b.createHistoryEvent(enumspb.EVENT_TYPE_WORKFLOW_EXECUTION_CONTINUED_AS_NEW, b.timeSource.Now())
	attributes := &historypb.WorkflowExecutionContinuedAsNewEventAttributes{
		WorkflowTaskCompletedEventId: workflowTaskCompletedEventID,
		NewExecutionRunId:            newRunID,
		WorkflowType:                 command.WorkflowType,
		TaskQueue:                    command.TaskQueue,
		Header:                       command.Header,
		Input:                        command.Input,
		WorkflowRunTimeout:           command.WorkflowRunTimeout,
		WorkflowTaskTimeout:          command.WorkflowTaskTimeout,
		BackoffStartInterval:         command.BackoffStartInterval,
		Initiator:                    command.Initiator,
		Failure:                      command.Failure,
		LastCompletionResult:         command.LastCompletionResult,
		Memo:                         command.Memo,
		SearchAttributes:             command.SearchAttributes,
		InheritBuildId:               command.InheritBuildId,
	}
	event.Attributes = &historypb.HistoryEvent_WorkflowExecutionContinuedAsNewEventAttributes{
		WorkflowExecutionContinuedAsNewEventAttributes: attributes,
	}
	return event
}

func (b *EventFactory) CreateTimerStartedEvent(
	workflowTaskCompletedEventID int64,
	command *commandpb.StartTimerCommandAttributes,
) *historypb.HistoryEvent {
	event := b.createHistoryEvent(enumspb.EVENT_TYPE_TIMER_STARTED, b.timeSource.Now())
	event.Attributes = &historypb.HistoryEvent_TimerStartedEventAttributes{
		TimerStartedEventAttributes: &historypb.TimerStartedEventAttributes{
			WorkflowTaskCompletedEventId: workflowTaskCompletedEventID,
			TimerId:                      command.TimerId,
			StartToFireTimeout:           command.StartToFireTimeout,
		},
	}
	return event
}

func (b *EventFactory) CreateTimerFiredEvent(startedEventID int64, timerID string) *historypb.HistoryEvent {
	event := b.createHistoryEvent(enumspb.EVENT_TYPE_TIMER_FIRED, b.timeSource.Now())
	event.Attributes = &historypb.HistoryEvent_TimerFiredEventAttributes{
		TimerFiredEventAttributes: &historypb.TimerFiredEventAttributes{
			TimerId:        timerID,
			StartedEventId: startedEventID,
		},
	}
	return event
}

func (b *EventFactory) CreateActivityTaskCancelRequestedEvent(
	workflowTaskCompletedEventID int64,
	scheduledEventID int64,
) *historypb.HistoryEvent {
	event := b.createHistoryEvent(enumspb.EVENT_TYPE_ACTIVITY_TASK_CANCEL_REQUESTED, b.timeSource.Now())
	event.Attributes = &historypb.HistoryEvent_ActivityTaskCancelRequestedEventAttributes{
		ActivityTaskCancelRequestedEventAttributes: &historypb.ActivityTaskCancelRequestedEventAttributes{
			WorkflowTaskCompletedEventId: workflowTaskCompletedEventID,
			ScheduledEventId:             scheduledEventID,
		},
	}
	return event
}

func (b *EventFactory) CreateActivityTaskCanceledEvent(
	scheduledEventID int64,
	startedEventID int64,
	latestCancelRequestedEventID int64,
	details *commonpb.Payloads,
	identity string,
) *historypb.HistoryEvent {
	event := b.createHistoryEvent(enumspb.EVENT_TYPE_ACTIVITY_TASK_CANCELED, b.timeSource.Now())
	event.Attributes = &historypb.HistoryEvent_ActivityTaskCanceledEventAttributes{
		ActivityTaskCanceledEventAttributes: &historypb.ActivityTaskCanceledEventAttributes{
			ScheduledEventId:             scheduledEventID,
			StartedEventId:               startedEventID,
			LatestCancelRequestedEventId: latestCancelRequestedEventID,
			Details:                      details,
			Identity:                     identity,
		},
	}
	return event
}

func (b *EventFactory) CreateTimerCanceledEvent(
	workflowTaskCompletedEventID int64,
	startedEventID int64,
	timerID string,
	identity string,
) *historypb.HistoryEvent {
	event := b.createHistoryEvent(enumspb.EVENT_TYPE_TIMER_CANCELED, b.timeSource.Now())
	event.Attributes = &historypb.HistoryEvent_TimerCanceledEventAttributes{
		TimerCanceledEventAttributes: &historypb.TimerCanceledEventAttributes{
			WorkflowTaskCompletedEventId: workflowTaskCompletedEventID,
			StartedEventId:               startedEventID,
			TimerId:                      timerID,
			Identity:                     identity,
		},
	}
	return event
}

func (b *EventFactory) CreateWorkflowExecutionCancelRequestedEvent(request *historyservice.RequestCancelWorkflowExecutionRequest) *historypb.HistoryEvent {
	event := b.createHistoryEvent(enumspb.EVENT_TYPE_WORKFLOW_EXECUTION_CANCEL_REQUESTED, b.timeSource.Now())
	event.Attributes = &historypb.HistoryEvent_WorkflowExecutionCancelRequestedEventAttributes{
		WorkflowExecutionCancelRequestedEventAttributes: &historypb.WorkflowExecutionCancelRequestedEventAttributes{
			Cause:                     request.CancelRequest.Reason,
			Identity:                  request.CancelRequest.Identity,
			ExternalInitiatedEventId:  request.ExternalInitiatedEventId,
			ExternalWorkflowExecution: request.ExternalWorkflowExecution,
		},
	}
	return event
}

func (b *EventFactory) CreateWorkflowExecutionCanceledEvent(
	workflowTaskCompletedEventID int64,
	command *commandpb.CancelWorkflowExecutionCommandAttributes,
) *historypb.HistoryEvent {
	event := b.createHistoryEvent(enumspb.EVENT_TYPE_WORKFLOW_EXECUTION_CANCELED, b.timeSource.Now())
	event.Attributes = &historypb.HistoryEvent_WorkflowExecutionCanceledEventAttributes{
		WorkflowExecutionCanceledEventAttributes: &historypb.WorkflowExecutionCanceledEventAttributes{
			WorkflowTaskCompletedEventId: workflowTaskCompletedEventID,
			Details:                      command.Details,
		},
	}
	return event
}

func (b *EventFactory) CreateRequestCancelExternalWorkflowExecutionInitiatedEvent(
	workflowTaskCompletedEventID int64,
	command *commandpb.RequestCancelExternalWorkflowExecutionCommandAttributes,
	targetNamespaceID namespace.ID,
) *historypb.HistoryEvent {
	event := b.createHistoryEvent(
		enumspb.EVENT_TYPE_REQUEST_CANCEL_EXTERNAL_WORKFLOW_EXECUTION_INITIATED,
		b.timeSource.Now(),
	)
	event.Attributes = &historypb.HistoryEvent_RequestCancelExternalWorkflowExecutionInitiatedEventAttributes{
		RequestCancelExternalWorkflowExecutionInitiatedEventAttributes: &historypb.RequestCancelExternalWorkflowExecutionInitiatedEventAttributes{
			WorkflowTaskCompletedEventId: workflowTaskCompletedEventID,
			Namespace:                    command.Namespace,
			NamespaceId:                  targetNamespaceID.String(),
			WorkflowExecution: &commonpb.WorkflowExecution{
				WorkflowId: command.WorkflowId,
				RunId:      command.RunId,
			},
			Control:           command.Control,
			ChildWorkflowOnly: command.ChildWorkflowOnly,
			Reason:            command.Reason,
		},
	}
	return event
}

func (b *EventFactory) CreateRequestCancelExternalWorkflowExecutionFailedEvent(
	workflowTaskCompletedEventID int64,
	initiatedEventID int64,
	targetNamespace namespace.Name,
	targetNamespaceID namespace.ID,
	workflowID string,
	runID string,
	cause enumspb.CancelExternalWorkflowExecutionFailedCause,
) *historypb.HistoryEvent {
	event := b.createHistoryEvent(
		enumspb.EVENT_TYPE_REQUEST_CANCEL_EXTERNAL_WORKFLOW_EXECUTION_FAILED,
		b.timeSource.Now(),
	)
	event.Attributes = &historypb.HistoryEvent_RequestCancelExternalWorkflowExecutionFailedEventAttributes{
		RequestCancelExternalWorkflowExecutionFailedEventAttributes: &historypb.RequestCancelExternalWorkflowExecutionFailedEventAttributes{
			WorkflowTaskCompletedEventId: workflowTaskCompletedEventID,
			InitiatedEventId:             initiatedEventID,
			Namespace:                    targetNamespace.String(),
			NamespaceId:                  targetNamespaceID.String(),
			WorkflowExecution: &commonpb.WorkflowExecution{
				WorkflowId: workflowID,
				RunId:      runID,
			},
			Cause:   cause,
			Control: "",
		},
	}
	return event
}

func (b *EventFactory) CreateExternalWorkflowExecutionCancelRequested(
	initiatedEventID int64,
	targetNamespace namespace.Name,
	targetNamespaceID namespace.ID,
	workflowID string,
	runID string,
) *historypb.HistoryEvent {
	event := b.createHistoryEvent(
		enumspb.EVENT_TYPE_EXTERNAL_WORKFLOW_EXECUTION_CANCEL_REQUESTED,
		b.timeSource.Now(),
	)
	event.Attributes = &historypb.HistoryEvent_ExternalWorkflowExecutionCancelRequestedEventAttributes{
		ExternalWorkflowExecutionCancelRequestedEventAttributes: &historypb.ExternalWorkflowExecutionCancelRequestedEventAttributes{
			InitiatedEventId: initiatedEventID,
			Namespace:        targetNamespace.String(),
			NamespaceId:      targetNamespaceID.String(),
			WorkflowExecution: &commonpb.WorkflowExecution{
				WorkflowId: workflowID,
				RunId:      runID,
			},
		},
	}
	return event
}

func (b *EventFactory) CreateSignalExternalWorkflowExecutionInitiatedEvent(
	workflowTaskCompletedEventID int64,
	command *commandpb.SignalExternalWorkflowExecutionCommandAttributes,
	targetNamespaceID namespace.ID,
) *historypb.HistoryEvent {
	event := b.createHistoryEvent(
		enumspb.EVENT_TYPE_SIGNAL_EXTERNAL_WORKFLOW_EXECUTION_INITIATED,
		b.timeSource.Now(),
	)
	event.Attributes = &historypb.HistoryEvent_SignalExternalWorkflowExecutionInitiatedEventAttributes{
		SignalExternalWorkflowExecutionInitiatedEventAttributes: &historypb.SignalExternalWorkflowExecutionInitiatedEventAttributes{
			WorkflowTaskCompletedEventId: workflowTaskCompletedEventID,
			Namespace:                    command.Namespace,
			NamespaceId:                  targetNamespaceID.String(),
			WorkflowExecution: &commonpb.WorkflowExecution{
				WorkflowId: command.Execution.WorkflowId,
				RunId:      command.Execution.RunId,
			},
			SignalName:        command.SignalName,
			Input:             command.Input,
			Control:           command.Control,
			ChildWorkflowOnly: command.ChildWorkflowOnly,
			Header:            command.Header,
		},
	}
	return event
}

func (b *EventFactory) CreateUpsertWorkflowSearchAttributesEvent(
	workflowTaskCompletedEventID int64,
	command *commandpb.UpsertWorkflowSearchAttributesCommandAttributes,
) *historypb.HistoryEvent {
	event := b.createHistoryEvent(enumspb.EVENT_TYPE_UPSERT_WORKFLOW_SEARCH_ATTRIBUTES, b.timeSource.Now())
	event.Attributes = &historypb.HistoryEvent_UpsertWorkflowSearchAttributesEventAttributes{
		UpsertWorkflowSearchAttributesEventAttributes: &historypb.UpsertWorkflowSearchAttributesEventAttributes{
			WorkflowTaskCompletedEventId: workflowTaskCompletedEventID,
			SearchAttributes:             command.SearchAttributes,
		},
	}
	return event
}

func (b *EventFactory) CreateWorkflowPropertiesModifiedEvent(
	workflowTaskCompletedEventID int64,
	command *commandpb.ModifyWorkflowPropertiesCommandAttributes,
) *historypb.HistoryEvent {
	event := b.createHistoryEvent(enumspb.EVENT_TYPE_WORKFLOW_PROPERTIES_MODIFIED, b.timeSource.Now())
	event.Attributes = &historypb.HistoryEvent_WorkflowPropertiesModifiedEventAttributes{
		WorkflowPropertiesModifiedEventAttributes: &historypb.WorkflowPropertiesModifiedEventAttributes{
			WorkflowTaskCompletedEventId: workflowTaskCompletedEventID,
			UpsertedMemo:                 command.UpsertedMemo,
		},
	}
	return event
}

func (b *EventFactory) CreateSignalExternalWorkflowExecutionFailedEvent(
	workflowTaskCompletedEventID int64,
	initiatedEventID int64,
	targetNamespace namespace.Name,
	targetNamespaceID namespace.ID,
	workflowID string,
	runID string,
	control string,
	cause enumspb.SignalExternalWorkflowExecutionFailedCause,
) *historypb.HistoryEvent {
	event := b.createHistoryEvent(enumspb.EVENT_TYPE_SIGNAL_EXTERNAL_WORKFLOW_EXECUTION_FAILED, b.timeSource.Now())
	event.Attributes = &historypb.HistoryEvent_SignalExternalWorkflowExecutionFailedEventAttributes{
		SignalExternalWorkflowExecutionFailedEventAttributes: &historypb.SignalExternalWorkflowExecutionFailedEventAttributes{
			WorkflowTaskCompletedEventId: workflowTaskCompletedEventID,
			InitiatedEventId:             initiatedEventID,
			Namespace:                    targetNamespace.String(),
			NamespaceId:                  targetNamespaceID.String(),
			WorkflowExecution: &commonpb.WorkflowExecution{
				WorkflowId: workflowID,
				RunId:      runID,
			},
			Cause:   cause,
			Control: control,
		},
	}
	return event
}

func (b *EventFactory) CreateExternalWorkflowExecutionSignaled(
	initiatedEventID int64,
	targetNamespace namespace.Name,
	targetNamespaceID namespace.ID,
	workflowID string,
	runID string,
	control string,
) *historypb.HistoryEvent {
	event := b.createHistoryEvent(enumspb.EVENT_TYPE_EXTERNAL_WORKFLOW_EXECUTION_SIGNALED, b.timeSource.Now())
	event.Attributes = &historypb.HistoryEvent_ExternalWorkflowExecutionSignaledEventAttributes{
		ExternalWorkflowExecutionSignaledEventAttributes: &historypb.ExternalWorkflowExecutionSignaledEventAttributes{
			InitiatedEventId: initiatedEventID,
			Namespace:        targetNamespace.String(),
			NamespaceId:      targetNamespaceID.String(),
			WorkflowExecution: &commonpb.WorkflowExecution{
				WorkflowId: workflowID,
				RunId:      runID,
			},
			Control: control,
		},
	}
	return event
}

func (b *EventFactory) CreateMarkerRecordedEvent(
	workflowTaskCompletedEventID int64,
	command *commandpb.RecordMarkerCommandAttributes,
) *historypb.HistoryEvent {
	event := b.createHistoryEvent(enumspb.EVENT_TYPE_MARKER_RECORDED, b.timeSource.Now())
	event.Attributes = &historypb.HistoryEvent_MarkerRecordedEventAttributes{
		MarkerRecordedEventAttributes: &historypb.MarkerRecordedEventAttributes{
			MarkerName:                   command.MarkerName,
			Details:                      command.Details,
			WorkflowTaskCompletedEventId: workflowTaskCompletedEventID,
			Header:                       command.Header,
			Failure:                      command.Failure,
		},
	}
	return event
}

func (b *EventFactory) CreateWorkflowExecutionSignaledEvent(
	signalName string,
	input *commonpb.Payloads,
	identity string,
	header *commonpb.Header,
	skipGenerateWorkflowTask bool,
	externalWorkflowExecution *commonpb.WorkflowExecution,
) *historypb.HistoryEvent {
	event := b.createHistoryEvent(enumspb.EVENT_TYPE_WORKFLOW_EXECUTION_SIGNALED, b.timeSource.Now())
	event.Attributes = &historypb.HistoryEvent_WorkflowExecutionSignaledEventAttributes{
		WorkflowExecutionSignaledEventAttributes: &historypb.WorkflowExecutionSignaledEventAttributes{
			SignalName:                signalName,
			Input:                     input,
			Identity:                  identity,
			Header:                    header,
			SkipGenerateWorkflowTask:  skipGenerateWorkflowTask,
			ExternalWorkflowExecution: externalWorkflowExecution,
		},
	}
	return event
}

func (b *EventFactory) CreateStartChildWorkflowExecutionInitiatedEvent(
	workflowTaskCompletedEventID int64,
	command *commandpb.StartChildWorkflowExecutionCommandAttributes,
	targetNamespaceID namespace.ID,
) *historypb.HistoryEvent {
	event := b.createHistoryEvent(enumspb.EVENT_TYPE_START_CHILD_WORKFLOW_EXECUTION_INITIATED, b.timeSource.Now())
	event.Attributes = &historypb.HistoryEvent_StartChildWorkflowExecutionInitiatedEventAttributes{
		StartChildWorkflowExecutionInitiatedEventAttributes: &historypb.StartChildWorkflowExecutionInitiatedEventAttributes{
			WorkflowTaskCompletedEventId: workflowTaskCompletedEventID,
			Namespace:                    command.Namespace,
			NamespaceId:                  targetNamespaceID.String(),
			WorkflowId:                   command.WorkflowId,
			WorkflowType:                 command.WorkflowType,
			TaskQueue:                    command.TaskQueue,
			Header:                       command.Header,
			Input:                        command.Input,
			WorkflowExecutionTimeout:     command.WorkflowExecutionTimeout,
			WorkflowRunTimeout:           command.WorkflowRunTimeout,
			WorkflowTaskTimeout:          command.WorkflowTaskTimeout,
			Control:                      command.Control,
			WorkflowIdReusePolicy:        command.WorkflowIdReusePolicy,
			RetryPolicy:                  command.RetryPolicy,
			CronSchedule:                 command.CronSchedule,
			Memo:                         command.Memo,
			SearchAttributes:             command.SearchAttributes,
			ParentClosePolicy:            command.GetParentClosePolicy(),
			InheritBuildId:               command.InheritBuildId,
		},
	}
	return event
}

func (b *EventFactory) CreateChildWorkflowExecutionStartedEvent(
	initiatedID int64,
	targetNamespace namespace.Name,
	targetNamespaceID namespace.ID,
	execution *commonpb.WorkflowExecution,
	workflowType *commonpb.WorkflowType,
	header *commonpb.Header,
) *historypb.HistoryEvent {
	event := b.createHistoryEvent(enumspb.EVENT_TYPE_CHILD_WORKFLOW_EXECUTION_STARTED, b.timeSource.Now())
	event.Attributes = &historypb.HistoryEvent_ChildWorkflowExecutionStartedEventAttributes{
		ChildWorkflowExecutionStartedEventAttributes: &historypb.ChildWorkflowExecutionStartedEventAttributes{
			InitiatedEventId:  initiatedID,
			Namespace:         targetNamespace.String(),
			NamespaceId:       targetNamespaceID.String(),
			WorkflowExecution: execution,
			WorkflowType:      workflowType,
			Header:            header,
		},
	}
	return event
}

func (b *EventFactory) CreateStartChildWorkflowExecutionFailedEvent(
	workflowTaskCompletedEventID int64,
	initiatedID int64,
	cause enumspb.StartChildWorkflowExecutionFailedCause,
	targetNamespace namespace.Name,
	targetNamespaceID namespace.ID,
	workflowID string,
	workflowType *commonpb.WorkflowType,
	control string,
) *historypb.HistoryEvent {
	event := b.createHistoryEvent(enumspb.EVENT_TYPE_START_CHILD_WORKFLOW_EXECUTION_FAILED, b.timeSource.Now())
	event.Attributes = &historypb.HistoryEvent_StartChildWorkflowExecutionFailedEventAttributes{
		StartChildWorkflowExecutionFailedEventAttributes: &historypb.StartChildWorkflowExecutionFailedEventAttributes{
			WorkflowTaskCompletedEventId: workflowTaskCompletedEventID,
			InitiatedEventId:             initiatedID,
			Namespace:                    targetNamespace.String(),
			NamespaceId:                  targetNamespaceID.String(),
			WorkflowId:                   workflowID,
			WorkflowType:                 workflowType,
			Control:                      control,
			Cause:                        cause,
		},
	}
	return event
}

func (b *EventFactory) CreateChildWorkflowExecutionCompletedEvent(
	initiatedID int64,
	startedEventID int64,
	targetNamespace namespace.Name,
	targetNamespaceID namespace.ID,
	execution *commonpb.WorkflowExecution,
	workflowType *commonpb.WorkflowType,
	result *commonpb.Payloads,
) *historypb.HistoryEvent {
	event := b.createHistoryEvent(enumspb.EVENT_TYPE_CHILD_WORKFLOW_EXECUTION_COMPLETED, b.timeSource.Now())
	event.Attributes = &historypb.HistoryEvent_ChildWorkflowExecutionCompletedEventAttributes{
		ChildWorkflowExecutionCompletedEventAttributes: &historypb.ChildWorkflowExecutionCompletedEventAttributes{
			InitiatedEventId:  initiatedID,
			StartedEventId:    startedEventID,
			Namespace:         targetNamespace.String(),
			NamespaceId:       targetNamespaceID.String(),
			WorkflowExecution: execution,
			WorkflowType:      workflowType,
			Result:            result,
		},
	}
	return event
}

func (b *EventFactory) CreateChildWorkflowExecutionFailedEvent(
	initiatedID int64,
	startedEventID int64,
	targetNamespace namespace.Name,
	targetNamespaceID namespace.ID,
	execution *commonpb.WorkflowExecution,
	workflowType *commonpb.WorkflowType,
	failure *failurepb.Failure,
	retryState enumspb.RetryState,
) *historypb.HistoryEvent {
	event := b.createHistoryEvent(enumspb.EVENT_TYPE_CHILD_WORKFLOW_EXECUTION_FAILED, b.timeSource.Now())
	event.Attributes = &historypb.HistoryEvent_ChildWorkflowExecutionFailedEventAttributes{
		ChildWorkflowExecutionFailedEventAttributes: &historypb.ChildWorkflowExecutionFailedEventAttributes{
			InitiatedEventId:  initiatedID,
			StartedEventId:    startedEventID,
			Namespace:         targetNamespace.String(),
			NamespaceId:       targetNamespaceID.String(),
			WorkflowExecution: execution,
			WorkflowType:      workflowType,
			Failure:           failure,
			RetryState:        retryState,
		},
	}
	return event
}

func (b *EventFactory) CreateChildWorkflowExecutionCanceledEvent(
	initiatedID int64,
	startedEventID int64,
	targetNamespace namespace.Name,
	targetNamespaceID namespace.ID,
	execution *commonpb.WorkflowExecution,
	workflowType *commonpb.WorkflowType,
	details *commonpb.Payloads,
) *historypb.HistoryEvent {
	event := b.createHistoryEvent(enumspb.EVENT_TYPE_CHILD_WORKFLOW_EXECUTION_CANCELED, b.timeSource.Now())
	event.Attributes = &historypb.HistoryEvent_ChildWorkflowExecutionCanceledEventAttributes{
		ChildWorkflowExecutionCanceledEventAttributes: &historypb.ChildWorkflowExecutionCanceledEventAttributes{
			InitiatedEventId:  initiatedID,
			StartedEventId:    startedEventID,
			Namespace:         targetNamespace.String(),
			NamespaceId:       targetNamespaceID.String(),
			WorkflowExecution: execution,
			WorkflowType:      workflowType,
			Details:           details,
		},
	}
	return event
}

func (b *EventFactory) CreateChildWorkflowExecutionTerminatedEvent(
	initiatedID int64,
	startedEventID int64,
	targetNamespace namespace.Name,
	targetNamespaceID namespace.ID,
	execution *commonpb.WorkflowExecution,
	workflowType *commonpb.WorkflowType,
) *historypb.HistoryEvent {
	event := b.createHistoryEvent(enumspb.EVENT_TYPE_CHILD_WORKFLOW_EXECUTION_TERMINATED, b.timeSource.Now())
	event.Attributes = &historypb.HistoryEvent_ChildWorkflowExecutionTerminatedEventAttributes{
		ChildWorkflowExecutionTerminatedEventAttributes: &historypb.ChildWorkflowExecutionTerminatedEventAttributes{
			InitiatedEventId:  initiatedID,
			StartedEventId:    startedEventID,
			Namespace:         targetNamespace.String(),
			NamespaceId:       targetNamespaceID.String(),
			WorkflowExecution: execution,
			WorkflowType:      workflowType,
		},
	}
	return event
}

func (b *EventFactory) CreateChildWorkflowExecutionTimedOutEvent(
	initiatedID int64,
	startedEventID int64,
	targetNamespace namespace.Name,
	targetNamespaceID namespace.ID,
	execution *commonpb.WorkflowExecution,
	workflowType *commonpb.WorkflowType,
	retryState enumspb.RetryState,
) *historypb.HistoryEvent {
	event := b.createHistoryEvent(enumspb.EVENT_TYPE_CHILD_WORKFLOW_EXECUTION_TIMED_OUT, b.timeSource.Now())
	event.Attributes = &historypb.HistoryEvent_ChildWorkflowExecutionTimedOutEventAttributes{
		ChildWorkflowExecutionTimedOutEventAttributes: &historypb.ChildWorkflowExecutionTimedOutEventAttributes{
			InitiatedEventId:  initiatedID,
			StartedEventId:    startedEventID,
			Namespace:         targetNamespace.String(),
			NamespaceId:       targetNamespaceID.String(),
			WorkflowExecution: execution,
			WorkflowType:      workflowType,
			RetryState:        retryState,
		},
	}
	return event
}

func (b *EventFactory) createHistoryEvent(
	eventType enumspb.EventType,
	time time.Time,
) *historypb.HistoryEvent {
	historyEvent := &historypb.HistoryEvent{}
	historyEvent.EventTime = timestamppb.New(time.UTC())
	historyEvent.EventType = eventType
	historyEvent.Version = b.version
	historyEvent.TaskId = common.EmptyEventTaskID

	return historyEvent
}<|MERGE_RESOLUTION|>--- conflicted
+++ resolved
@@ -85,12 +85,9 @@
 		SearchAttributes:                req.SearchAttributes,
 		WorkflowId:                      req.WorkflowId,
 		SourceVersionStamp:              request.SourceVersionStamp,
-<<<<<<< HEAD
-		InheritedBuildId:                request.InheritedBuildId,
-=======
 		CompletionCallbacks:             req.CompletionCallbacks,
 		RootWorkflowExecution:           request.RootExecutionInfo.GetExecution(),
->>>>>>> 017d8be6
+		InheritedBuildId:                request.InheritedBuildId,
 	}
 
 	parentInfo := request.ParentExecutionInfo
